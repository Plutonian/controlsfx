<<<<<<< HEAD
/**
 * Copyright (c) 2014, ControlsFX
 * All rights reserved.
 *
 * Redistribution and use in source and binary forms, with or without
 * modification, are permitted provided that the following conditions are met:
 *     * Redistributions of source code must retain the above copyright
 * notice, this list of conditions and the following disclaimer.
 *     * Redistributions in binary form must reproduce the above copyright
 * notice, this list of conditions and the following disclaimer in the
 * documentation and/or other materials provided with the distribution.
 *     * Neither the name of ControlsFX, any associated website, nor the
 * names of its contributors may be used to endorse or promote products
 * derived from this software without specific prior written permission.
 *
 * THIS SOFTWARE IS PROVIDED BY THE COPYRIGHT HOLDERS AND CONTRIBUTORS "AS IS" AND
 * ANY EXPRESS OR IMPLIED WARRANTIES, INCLUDING, BUT NOT LIMITED TO, THE IMPLIED
 * WARRANTIES OF MERCHANTABILITY AND FITNESS FOR A PARTICULAR PURPOSE ARE
 * DISCLAIMED. IN NO EVENT SHALL CONTROLSFX BE LIABLE FOR ANY
 * DIRECT, INDIRECT, INCIDENTAL, SPECIAL, EXEMPLARY, OR CONSEQUENTIAL DAMAGES
 * (INCLUDING, BUT NOT LIMITED TO, PROCUREMENT OF SUBSTITUTE GOODS OR SERVICES;
 * LOSS OF USE, DATA, OR PROFITS; OR BUSINESS INTERRUPTION) HOWEVER CAUSED AND
 * ON ANY THEORY OF LIABILITY, WHETHER IN CONTRACT, STRICT LIABILITY, OR TORT
 * (INCLUDING NEGLIGENCE OR OTHERWISE) ARISING IN ANY WAY OUT OF THE USE OF THIS
 * SOFTWARE, EVEN IF ADVISED OF THE POSSIBILITY OF SUCH DAMAGE.
 */
package org.controlsfx.validation;

import static org.controlsfx.control.decoration.Decorator.addDecoration;

import java.util.Collections;
import java.util.List;
import java.util.Objects;
import java.util.Optional;
import java.util.Set;
import java.util.WeakHashMap;
import java.util.function.Consumer;
import java.util.function.Predicate;

import javafx.application.Platform;
import javafx.beans.property.ObjectProperty;
import javafx.beans.property.ReadOnlyObjectProperty;
import javafx.beans.property.ReadOnlyObjectWrapper;
import javafx.beans.property.SimpleObjectProperty;
import javafx.beans.value.ObservableValue;
import javafx.collections.FXCollections;
import javafx.collections.MapChangeListener;
import javafx.collections.ObservableMap;
import javafx.collections.ObservableSet;
import javafx.scene.Node;
import javafx.scene.control.CheckBox;
import javafx.scene.control.ChoiceBox;
import javafx.scene.control.ColorPicker;
import javafx.scene.control.ComboBox;
import javafx.scene.control.Control;
import javafx.scene.control.DatePicker;
import javafx.scene.control.ListView;
import javafx.scene.control.Slider;
import javafx.scene.control.TableView;
import javafx.scene.control.TextInputControl;
import javafx.util.Callback;

import org.controlsfx.control.decoration.Decoration;
import org.controlsfx.control.decoration.Decorator;
import org.controlsfx.validation.decorator.GraphicValidationDecorator;
import org.controlsfx.validation.decorator.ValidationDecorator;

/**
 * Provides validation support for UI components. The idea is create an instance of this class the component group, usually a panel.<br>
 * Once created, {@link Validator}s can be registered for components, to provide the validation:
 * 
 *     <pre>
 *        ValidationSupport validationSupport = new ValidationSupport();
 *        validationSupport.registerValidator(textField, Validator.createEmptyValidator("Text is required"));
 *        validationSupport.registerValidator(combobox, Validator.createEmptyValidator( "ComboBox Selection required"));
 *        validationSupport.registerValidator(checkBox, (Control c, Boolean newValue) -> 
 *        	    ValidationResult.fromErrorIf( c, "Checkbox should be checked", !newValue)
 *         );
 *     </pre>
 *     
 *  validationResultProperty provides an ability to react on overall validation result changes:
 *  <pre>
 *     validationSupport.validationResultProperty().addListener( (o, oldValue, newValue) ->
        	 messageList.getItems().setAll(newValue.getMessages()));
 *  </pre>   
 *  
 *  Standard JavaFX UI controls are supported out of the box. There is also an ability to add support for custom controls.
 *  To do that "observable value extractor" should be added for specific controls. Such "extractor" consists of two functional interfaces:
 *  a {@link Predicate} to check the applicability of the control and a {@link Callback} to extract control's observable value. 
 *  Here is an sample of internal registration of such "extractor" for  a few  controls :
 *  <pre>
 *     addObservableValueExtractor( c -> c instanceof TextInputControl, c -> ((TextInputControl)c).textProperty());
 *     addObservableValueExtractor( c -> c instanceof ComboBox,         c -> ((ComboBox<?>)c).valueProperty());
 *  </pre>
 *   
 */
public class ValidationSupport {

    private static class ObservableValueExtractor {

        public final Predicate<Control> applicability;
        public final Callback<Control, ObservableValue<?>> extraction;

        public ObservableValueExtractor( Predicate<Control> applicability, Callback<Control, ObservableValue<?>> extraction ) {
            this.applicability = Objects.requireNonNull(applicability);
            this.extraction    = Objects.requireNonNull(extraction);
        }

    }

    private static List<ObservableValueExtractor> extractors = FXCollections.observableArrayList(); 

    /**
     * Add "obervable value extractor" for custom controls.
     * @param test applicability test
     * @param extract extraction of observable value
     */
    public static void addObservableValueExtractor( Predicate<Control> test, Callback<Control, ObservableValue<?>> extract ) {
        extractors.add( new ObservableValueExtractor(test, extract));
    }

    {
        addObservableValueExtractor( c -> c instanceof TextInputControl, c -> ((TextInputControl)c).textProperty());
        addObservableValueExtractor( c -> c instanceof ComboBox,         c -> ((ComboBox<?>)c).valueProperty());
        addObservableValueExtractor( c -> c instanceof ChoiceBox,        c -> ((ChoiceBox<?>)c).valueProperty());
        addObservableValueExtractor( c -> c instanceof CheckBox,         c -> ((CheckBox)c).selectedProperty());
        addObservableValueExtractor( c -> c instanceof Slider,           c -> ((Slider)c).valueProperty());
        addObservableValueExtractor( c -> c instanceof ColorPicker,      c -> ((ColorPicker)c).valueProperty());
        addObservableValueExtractor( c -> c instanceof DatePicker,       c -> ((DatePicker)c).valueProperty());

        addObservableValueExtractor( c -> c instanceof ListView,         c -> ((ListView<?>)c).itemsProperty());
        addObservableValueExtractor( c -> c instanceof TableView,        c -> ((TableView<?>)c).itemsProperty());

        // FIXME: How to listen for TreeView changes???
        //addObservableValueExtractor( c -> c instanceof TreeView,         c -> ((TreeView<?>)c).Property());
    }

    private static final String CTRL_REQUIRED_FLAG    = "$org.controlsfx.validation.required$";
    private static final String VALIDATION_DECORATION = "$org.controlsfx.vaidation.decoration$";

    /**
     * Set control's required flag
     * @param c control
     * @param required flag
     */
    public static void setRequired( Control c, boolean required ) {
        c.getProperties().put(CTRL_REQUIRED_FLAG, required );
    }

    /**
     * Check control's required flag
     * @param c control
     * @return true if required 
     */
    public static boolean isRequired( Control c ) {
        Object value = c.getProperties().get(CTRL_REQUIRED_FLAG);
        return value instanceof Boolean? (Boolean)value: false;
    }

    private static boolean isValidationDecoration( Decoration decoration) {
        return decoration == null || decoration.getProperties().get(VALIDATION_DECORATION) == Boolean.TRUE;
    }

    private static void setValidationDecoration( Decoration decoration ) {
        if ( decoration != null ) {
            decoration.getProperties().put(VALIDATION_DECORATION, Boolean.TRUE);
        }
    }

    private ObservableSet<Control> controls = FXCollections.observableSet();
    private ObservableMap<Control,ValidationResult> validationResults = 
            FXCollections.observableMap(new WeakHashMap<>());

    /**
     * Creates validation support instance
     */
    public ValidationSupport() {

        // notify validation result observers
        validationResults.addListener( (MapChangeListener.Change<? extends Control, ? extends ValidationResult> change) ->
        validationResultProperty.set(ValidationResult.fromResults(validationResults.values()))
                );

        // validation decoration
        validationResultProperty().addListener( (o, oldValue, validationResult) -> {
            invalidProperty.set(!validationResult.getErrors().isEmpty());
            redecorate();
        });
    }

    private void removeDecorations( Node target) {

        // remove only decorations related to validation
        List<Decoration> decorations = Decorator.getDecorations(target);
        if ( decorations != null ) {
            for ( Decoration d: decorations.toArray(new Decoration[0]) ) {
                if (isValidationDecoration(d)) {
                    Decorator.removeDecoration(target, d);
                }
            }
        }

    }

    /**
     * Redecorates all known components
     * Only decorations related to validation are affected
     */
    // TODO needs optimization
    public void redecorate() {
        Optional<ValidationDecorator> odecorator = Optional.ofNullable(getValidationDecorator());
        for (Control target : getRegisteredControls()) {
            try {
                removeDecorations(target);
                odecorator.ifPresent( decorator -> 
                getHighestMessage(target).ifPresent(msg -> {
                    for (Decoration d : decorator.createDecorations(msg)) {
                        setValidationDecoration(d); // mark for validation
                        addDecoration(target, d);
                    }
                })
                        );
            } catch (Throwable ex) {
                // FIXME Decorator throws an exception on the first run
                ex.printStackTrace();
            }
        }
    }

    private ReadOnlyObjectWrapper<ValidationResult> validationResultProperty = 
            new ReadOnlyObjectWrapper<ValidationResult>();


    /**
     * Retrieves current validation result
     * @return validation result
     */
    public ValidationResult getValidationResult() {
        return validationResultProperty.get();
    }

    /**
     * Validation result property. Can be used to track validation result changes 
     * @return
     */
    public ReadOnlyObjectProperty<ValidationResult> validationResultProperty() {
        return validationResultProperty.getReadOnlyProperty();
    }

    private ReadOnlyObjectWrapper<Boolean> invalidProperty = new ReadOnlyObjectWrapper<Boolean>(); 


    /**
     * Returns current validation state. 
     * @return true if there is at least one error
     */
    public Boolean isInvalid() {
        return invalidProperty.get();
    }

    /**
     * Validation state property
     * @return
     */
    public ReadOnlyObjectProperty<Boolean> invalidProperty() {
        return invalidProperty.getReadOnlyProperty();
    }


    private ObjectProperty<ValidationDecorator> validationDecoratorProperty =
            new SimpleObjectProperty<ValidationDecorator>(this, "validationDecorator", new GraphicValidationDecorator()) {
        protected void invalidated() {
            // when the decorator changes, rerun the decoration to update the visuals immediately.
            redecorate();
        }
    };

    /**
     * Return validation decorator property
     * @return
     */
    public ObjectProperty<ValidationDecorator> validationDecoratorProperty() {
        return validationDecoratorProperty;
    }

    /**
     * Returns current validation decorator
     * @return current validation decorator or null if none
     */
    public ValidationDecorator getValidationDecorator() {
        return validationDecoratorProperty.get();
    }

    /**
     * Sets new validation decorator
     * @param decorator new validation decorator. Null value is valid - no decoration will occur
     */
    public void setValidationDecorator( ValidationDecorator decorator ) {
        validationDecoratorProperty.set(decorator);
    }

    private Optional<ObservableValueExtractor> getExtractor(final Control c) {
        for( ObservableValueExtractor e: extractors ) {
            if ( e.applicability.test(c)) return Optional.of(e);
        }
        return Optional.empty();
    }

    /**
     * Registers {@link Validator} for specified control with additional possiblity to mark control as required or not.
     * @param c control to validate
     * @param required true if controls should be required
     * @param validator {@link Validator} to be used
     * @return true if registration is successful
     */
    @SuppressWarnings("unchecked")
    public <T> boolean registerValidator( final Control c, boolean required, final Validator<T> validator  ) {

        return getExtractor(c).map( e -> {

            ObservableValue<T> observable = (ObservableValue<T>) e.extraction.call(c);
            setRequired( c, required );

            Consumer<T> updateResults = value -> { 
                Platform.runLater(() -> validationResults.put(c, validator.apply(c, value)));
            };

            controls.add(c);
            //TODO: Mark required components 

            observable.addListener( (o,oldValue,newValue) -> updateResults.accept(newValue));
            updateResults.accept(observable.getValue());

            return e;

        }).isPresent();
    }

    /**
     * Registers {@link Validator} for specified control and makes control required
     * @param c control to validate
     * @param validator {@link Validator} to be used
     * @return true if registration is successful
     */
    public <T> boolean registerValidator( final Control c, final Validator<T> validator  ) {
        return registerValidator(c, true, validator);
    }

    /**
     * Returns currently registered controls
     * @return set of currently registered controls
     */
    public Set<Control> getRegisteredControls() {
        return Collections.unmodifiableSet(controls);
    }

    /**
     * Returns optional highest severity message for a control
     * @param target control
     * @return Optional highest severity message for a control
     */
    public Optional<ValidationMessage> getHighestMessage(Control target) {
        return Optional.ofNullable(validationResults.get(target)).map(result -> 
            result.getMessages().stream().max((vm1, vm2) -> {
                if (vm1 == null) {
                    return vm2 == null? 0 : vm2.compareTo(vm1);
                } else {
                    return vm1.compareTo(vm2);
                }
            }).orElse(null));
    }
}
=======
/**
 * Copyright (c) 2014, ControlsFX
 * All rights reserved.
 *
 * Redistribution and use in source and binary forms, with or without
 * modification, are permitted provided that the following conditions are met:
 *     * Redistributions of source code must retain the above copyright
 * notice, this list of conditions and the following disclaimer.
 *     * Redistributions in binary form must reproduce the above copyright
 * notice, this list of conditions and the following disclaimer in the
 * documentation and/or other materials provided with the distribution.
 *     * Neither the name of ControlsFX, any associated website, nor the
 * names of its contributors may be used to endorse or promote products
 * derived from this software without specific prior written permission.
 *
 * THIS SOFTWARE IS PROVIDED BY THE COPYRIGHT HOLDERS AND CONTRIBUTORS "AS IS" AND
 * ANY EXPRESS OR IMPLIED WARRANTIES, INCLUDING, BUT NOT LIMITED TO, THE IMPLIED
 * WARRANTIES OF MERCHANTABILITY AND FITNESS FOR A PARTICULAR PURPOSE ARE
 * DISCLAIMED. IN NO EVENT SHALL CONTROLSFX BE LIABLE FOR ANY
 * DIRECT, INDIRECT, INCIDENTAL, SPECIAL, EXEMPLARY, OR CONSEQUENTIAL DAMAGES
 * (INCLUDING, BUT NOT LIMITED TO, PROCUREMENT OF SUBSTITUTE GOODS OR SERVICES;
 * LOSS OF USE, DATA, OR PROFITS; OR BUSINESS INTERRUPTION) HOWEVER CAUSED AND
 * ON ANY THEORY OF LIABILITY, WHETHER IN CONTRACT, STRICT LIABILITY, OR TORT
 * (INCLUDING NEGLIGENCE OR OTHERWISE) ARISING IN ANY WAY OUT OF THE USE OF THIS
 * SOFTWARE, EVEN IF ADVISED OF THE POSSIBILITY OF SUCH DAMAGE.
 */
package org.controlsfx.validation;

import java.util.Collections;
import java.util.List;
import java.util.Objects;
import java.util.Optional;
import java.util.Set;
import java.util.WeakHashMap;
import java.util.function.Consumer;
import java.util.function.Predicate;

import javafx.application.Platform;
import javafx.beans.property.ObjectProperty;
import javafx.beans.property.ReadOnlyObjectProperty;
import javafx.beans.property.ReadOnlyObjectWrapper;
import javafx.beans.property.SimpleObjectProperty;
import javafx.beans.value.ObservableValue;
import javafx.collections.FXCollections;
import javafx.collections.MapChangeListener;
import javafx.collections.ObservableMap;
import javafx.collections.ObservableSet;
import javafx.scene.control.CheckBox;
import javafx.scene.control.ChoiceBox;
import javafx.scene.control.ColorPicker;
import javafx.scene.control.ComboBox;
import javafx.scene.control.Control;
import javafx.scene.control.DatePicker;
import javafx.scene.control.ListView;
import javafx.scene.control.Slider;
import javafx.scene.control.TableView;
import javafx.scene.control.TextInputControl;
import javafx.util.Callback;

import org.controlsfx.validation.decorator.GraphicValidationDecorator;
import org.controlsfx.validation.decorator.ValidationDecorator;

/**
 * Provides validation support for UI components. The idea is create an instance of this class the component group, usually a panel.<br>
 * Once created, {@link Validator}s can be registered for components, to provide the validation:
 * 
 *     <pre>
 *        ValidationSupport validationSupport = new ValidationSupport();
 *        validationSupport.registerValidator(textField, Validator.createEmptyValidator("Text is required"));
 *        validationSupport.registerValidator(combobox, Validator.createEmptyValidator( "ComboBox Selection required"));
 *        validationSupport.registerValidator(checkBox, (Control c, Boolean newValue) -> 
 *        	    ValidationResult.fromErrorIf( c, "Checkbox should be checked", !newValue)
 *         );
 *     </pre>
 *     
 *  validationResultProperty provides an ability to react on overall validation result changes:
 *  <pre>
 *     validationSupport.validationResultProperty().addListener( (o, oldValue, newValue) ->
        	 messageList.getItems().setAll(newValue.getMessages()));
 *  </pre>   
 *  
 *  Standard JavaFX UI controls are supported out of the box. There is also an ability to add support for custom controls.
 *  To do that "observable value extractor" should be added for specific controls. Such "extractor" consists of two functional interfaces:
 *  a {@link Predicate} to check the applicability of the control and a {@link Callback} to extract control's observable value. 
 *  Here is an sample of internal registration of such "extractor" for  a few  controls :
 *  <pre>
 *     addObservableValueExtractor( c -> c instanceof TextInputControl, c -> ((TextInputControl)c).textProperty());
 *     addObservableValueExtractor( c -> c instanceof ComboBox,         c -> ((ComboBox<?>)c).valueProperty());
 *  </pre>
 *   
 */
public class ValidationSupport {
	
    private static class ObservableValueExtractor {

        public final Predicate<Control> applicability;
        public final Callback<Control, ObservableValue<?>> extraction;

        public ObservableValueExtractor( Predicate<Control> applicability, Callback<Control, ObservableValue<?>> extraction ) {
            this.applicability = Objects.requireNonNull(applicability);
            this.extraction    = Objects.requireNonNull(extraction);
        }

    }

    private static List<ObservableValueExtractor> extractors = FXCollections.observableArrayList(); 

    /**
     * Add "obervable value extractor" for custom controls.
     * @param test applicability test
     * @param extract extraction of observable value
     */
    public static void addObservableValueExtractor( Predicate<Control> test, Callback<Control, ObservableValue<?>> extract ) {
        extractors.add( new ObservableValueExtractor(test, extract));
    }

    {
        addObservableValueExtractor( c -> c instanceof TextInputControl, c -> ((TextInputControl)c).textProperty());
        addObservableValueExtractor( c -> c instanceof ComboBox,         c -> ((ComboBox<?>)c).valueProperty());
        addObservableValueExtractor( c -> c instanceof ChoiceBox,        c -> ((ChoiceBox<?>)c).valueProperty());
        addObservableValueExtractor( c -> c instanceof CheckBox,         c -> ((CheckBox)c).selectedProperty());
        addObservableValueExtractor( c -> c instanceof Slider,           c -> ((Slider)c).valueProperty());
        addObservableValueExtractor( c -> c instanceof ColorPicker,      c -> ((ColorPicker)c).valueProperty());
        addObservableValueExtractor( c -> c instanceof DatePicker,       c -> ((DatePicker)c).valueProperty());

        addObservableValueExtractor( c -> c instanceof ListView,         c -> ((ListView<?>)c).itemsProperty());
        addObservableValueExtractor( c -> c instanceof TableView,        c -> ((TableView<?>)c).itemsProperty());

        // FIXME: How to listen for TreeView changes???
        //addObservableValueExtractor( c -> c instanceof TreeView,         c -> ((TreeView<?>)c).Property());
    }

    private static final String CTRL_REQUIRED_FLAG    = "$org.controlsfx.validation.required$";
    
    /**
     * Set control's required flag
     * @param c control
     * @param required flag
     */
    public static void setRequired( Control c, boolean required ) {
        c.getProperties().put(CTRL_REQUIRED_FLAG, required );
    }

    /**
     * Check control's required flag
     * @param c control
     * @return true if required 
     */
    public static boolean isRequired( Control c ) {
        Object value = c.getProperties().get(CTRL_REQUIRED_FLAG);
        return value instanceof Boolean? (Boolean)value: false;
    }

    private ObservableSet<Control> controls = FXCollections.observableSet();
    private ObservableMap<Control,ValidationResult> validationResults = 
            FXCollections.observableMap(new WeakHashMap<>());

    /**
     * Creates validation support instance
     */
    public ValidationSupport() {

        // notify validation result observers
        validationResults.addListener( (MapChangeListener.Change<? extends Control, ? extends ValidationResult> change) ->
        validationResultProperty.set(ValidationResult.fromResults(validationResults.values()))
                );

        // validation decoration
        validationResultProperty().addListener( (o, oldValue, validationResult) -> {
            invalidProperty.set(!validationResult.getErrors().isEmpty());
            redecorate();
        });
    }

    /**
     * Redecorates all known components
     * Only decorations related to validation are affected
     */
    // TODO needs optimization
    public void redecorate() {
        Optional<ValidationDecorator> odecorator = Optional.ofNullable(getValidationDecorator());
        for (Control target : getRegisteredControls()) {
            odecorator.ifPresent( decorator -> {
            	decorator.removeDecorations(target);
                decorator.applyRequiredDecoration(target);
                getHighestMessage(target).ifPresent(msg -> decorator.applyValidationDecoration(msg));
            });
        }
    }

    private ReadOnlyObjectWrapper<ValidationResult> validationResultProperty = 
            new ReadOnlyObjectWrapper<ValidationResult>();


    /**
     * Retrieves current validation result
     * @return validation result
     */
    public ValidationResult getValidationResult() {
        return validationResultProperty.get();
    }

    /**
     * Validation result property. Can be used to track validation result changes 
     * @return
     */
    public ReadOnlyObjectProperty<ValidationResult> validationResultProperty() {
        return validationResultProperty.getReadOnlyProperty();
    }

    private ReadOnlyObjectWrapper<Boolean> invalidProperty = new ReadOnlyObjectWrapper<Boolean>(); 


    /**
     * Returns current validation state. 
     * @return true if there is at least one error
     */
    public Boolean isInvalid() {
        return invalidProperty.get();
    }

    /**
     * Validation state property
     * @return
     */
    public ReadOnlyObjectProperty<Boolean> invalidProperty() {
        return invalidProperty.getReadOnlyProperty();
    }


    private ObjectProperty<ValidationDecorator> validationDecoratorProperty =
            new SimpleObjectProperty<ValidationDecorator>(this, "validationDecorator", new GraphicValidationDecorator()) {
        protected void invalidated() {
            // when the decorator changes, rerun the decoration to update the visuals immediately.
            redecorate();
        }
    };

    /**
     * Return validation decorator property
     * @return
     */
    public ObjectProperty<ValidationDecorator> validationDecoratorProperty() {
        return validationDecoratorProperty;
    }

    /**
     * Returns current validation decorator
     * @return current validation decorator or null if none
     */
    public ValidationDecorator getValidationDecorator() {
        return validationDecoratorProperty.get();
    }

    /**
     * Sets new validation decorator
     * @param decorator new validation decorator. Null value is valid - no decoration will occur
     */
    public void setValidationDecorator( ValidationDecorator decorator ) {
        validationDecoratorProperty.set(decorator);
    }

    private Optional<ObservableValueExtractor> getExtractor(final Control c) {
        for( ObservableValueExtractor e: extractors ) {
            if ( e.applicability.test(c)) return Optional.of(e);
        }
        return Optional.empty();
    }

    /**
     * Registers {@link Validator} for specified control with additional possiblity to mark control as required or not.
     * @param c control to validate
     * @param required true if controls should be required
     * @param validator {@link Validator} to be used
     * @return true if registration is successful
     */
    @SuppressWarnings("unchecked")
    public <T> boolean registerValidator( final Control c, boolean required, final Validator<T> validator  ) {

        return getExtractor(c).map( e -> {

            ObservableValue<T> observable = (ObservableValue<T>) e.extraction.call(c);
            setRequired( c, required );

            Consumer<T> updateResults = value -> { 
                Platform.runLater(() -> validationResults.put(c, validator.apply(c, value)));
            };

            controls.add(c);

            observable.addListener( (o,oldValue,newValue) -> updateResults.accept(newValue));
            updateResults.accept(observable.getValue());

            return e;

        }).isPresent();
    }

    /**
     * Registers {@link Validator} for specified control and makes control required
     * @param c control to validate
     * @param validator {@link Validator} to be used
     * @return true if registration is successful
     */
    public <T> boolean registerValidator( final Control c, final Validator<T> validator  ) {
        return registerValidator(c, true, validator);
    }

    /**
     * Returns currently registered controls
     * @return set of currently registered controls
     */
    public Set<Control> getRegisteredControls() {
        return Collections.unmodifiableSet(controls);
    }

    /**
     * Returns optional highest severity message for a control
     * @param target control
     * @return Optional highest severity message for a control
     */
    public Optional<ValidationMessage> getHighestMessage(Control target) {
    	return Optional.ofNullable(validationResults.get(target)).flatMap( result ->
    	   result.getMessages().stream().max(ValidationMessage.COMPARATOR)   
    	);
    }
}
>>>>>>> e9270e3a
<|MERGE_RESOLUTION|>--- conflicted
+++ resolved
@@ -1,702 +1,327 @@
-<<<<<<< HEAD
-/**
- * Copyright (c) 2014, ControlsFX
- * All rights reserved.
- *
- * Redistribution and use in source and binary forms, with or without
- * modification, are permitted provided that the following conditions are met:
- *     * Redistributions of source code must retain the above copyright
- * notice, this list of conditions and the following disclaimer.
- *     * Redistributions in binary form must reproduce the above copyright
- * notice, this list of conditions and the following disclaimer in the
- * documentation and/or other materials provided with the distribution.
- *     * Neither the name of ControlsFX, any associated website, nor the
- * names of its contributors may be used to endorse or promote products
- * derived from this software without specific prior written permission.
- *
- * THIS SOFTWARE IS PROVIDED BY THE COPYRIGHT HOLDERS AND CONTRIBUTORS "AS IS" AND
- * ANY EXPRESS OR IMPLIED WARRANTIES, INCLUDING, BUT NOT LIMITED TO, THE IMPLIED
- * WARRANTIES OF MERCHANTABILITY AND FITNESS FOR A PARTICULAR PURPOSE ARE
- * DISCLAIMED. IN NO EVENT SHALL CONTROLSFX BE LIABLE FOR ANY
- * DIRECT, INDIRECT, INCIDENTAL, SPECIAL, EXEMPLARY, OR CONSEQUENTIAL DAMAGES
- * (INCLUDING, BUT NOT LIMITED TO, PROCUREMENT OF SUBSTITUTE GOODS OR SERVICES;
- * LOSS OF USE, DATA, OR PROFITS; OR BUSINESS INTERRUPTION) HOWEVER CAUSED AND
- * ON ANY THEORY OF LIABILITY, WHETHER IN CONTRACT, STRICT LIABILITY, OR TORT
- * (INCLUDING NEGLIGENCE OR OTHERWISE) ARISING IN ANY WAY OUT OF THE USE OF THIS
- * SOFTWARE, EVEN IF ADVISED OF THE POSSIBILITY OF SUCH DAMAGE.
- */
-package org.controlsfx.validation;
-
-import static org.controlsfx.control.decoration.Decorator.addDecoration;
-
-import java.util.Collections;
-import java.util.List;
-import java.util.Objects;
-import java.util.Optional;
-import java.util.Set;
-import java.util.WeakHashMap;
-import java.util.function.Consumer;
-import java.util.function.Predicate;
-
-import javafx.application.Platform;
-import javafx.beans.property.ObjectProperty;
-import javafx.beans.property.ReadOnlyObjectProperty;
-import javafx.beans.property.ReadOnlyObjectWrapper;
-import javafx.beans.property.SimpleObjectProperty;
-import javafx.beans.value.ObservableValue;
-import javafx.collections.FXCollections;
-import javafx.collections.MapChangeListener;
-import javafx.collections.ObservableMap;
-import javafx.collections.ObservableSet;
-import javafx.scene.Node;
-import javafx.scene.control.CheckBox;
-import javafx.scene.control.ChoiceBox;
-import javafx.scene.control.ColorPicker;
-import javafx.scene.control.ComboBox;
-import javafx.scene.control.Control;
-import javafx.scene.control.DatePicker;
-import javafx.scene.control.ListView;
-import javafx.scene.control.Slider;
-import javafx.scene.control.TableView;
-import javafx.scene.control.TextInputControl;
-import javafx.util.Callback;
-
-import org.controlsfx.control.decoration.Decoration;
-import org.controlsfx.control.decoration.Decorator;
-import org.controlsfx.validation.decorator.GraphicValidationDecorator;
-import org.controlsfx.validation.decorator.ValidationDecorator;
-
-/**
- * Provides validation support for UI components. The idea is create an instance of this class the component group, usually a panel.<br>
- * Once created, {@link Validator}s can be registered for components, to provide the validation:
- * 
- *     <pre>
- *        ValidationSupport validationSupport = new ValidationSupport();
- *        validationSupport.registerValidator(textField, Validator.createEmptyValidator("Text is required"));
- *        validationSupport.registerValidator(combobox, Validator.createEmptyValidator( "ComboBox Selection required"));
- *        validationSupport.registerValidator(checkBox, (Control c, Boolean newValue) -> 
- *        	    ValidationResult.fromErrorIf( c, "Checkbox should be checked", !newValue)
- *         );
- *     </pre>
- *     
- *  validationResultProperty provides an ability to react on overall validation result changes:
- *  <pre>
- *     validationSupport.validationResultProperty().addListener( (o, oldValue, newValue) ->
-        	 messageList.getItems().setAll(newValue.getMessages()));
- *  </pre>   
- *  
- *  Standard JavaFX UI controls are supported out of the box. There is also an ability to add support for custom controls.
- *  To do that "observable value extractor" should be added for specific controls. Such "extractor" consists of two functional interfaces:
- *  a {@link Predicate} to check the applicability of the control and a {@link Callback} to extract control's observable value. 
- *  Here is an sample of internal registration of such "extractor" for  a few  controls :
- *  <pre>
- *     addObservableValueExtractor( c -> c instanceof TextInputControl, c -> ((TextInputControl)c).textProperty());
- *     addObservableValueExtractor( c -> c instanceof ComboBox,         c -> ((ComboBox<?>)c).valueProperty());
- *  </pre>
- *   
- */
-public class ValidationSupport {
-
-    private static class ObservableValueExtractor {
-
-        public final Predicate<Control> applicability;
-        public final Callback<Control, ObservableValue<?>> extraction;
-
-        public ObservableValueExtractor( Predicate<Control> applicability, Callback<Control, ObservableValue<?>> extraction ) {
-            this.applicability = Objects.requireNonNull(applicability);
-            this.extraction    = Objects.requireNonNull(extraction);
-        }
-
-    }
-
-    private static List<ObservableValueExtractor> extractors = FXCollections.observableArrayList(); 
-
-    /**
-     * Add "obervable value extractor" for custom controls.
-     * @param test applicability test
-     * @param extract extraction of observable value
-     */
-    public static void addObservableValueExtractor( Predicate<Control> test, Callback<Control, ObservableValue<?>> extract ) {
-        extractors.add( new ObservableValueExtractor(test, extract));
-    }
-
-    {
-        addObservableValueExtractor( c -> c instanceof TextInputControl, c -> ((TextInputControl)c).textProperty());
-        addObservableValueExtractor( c -> c instanceof ComboBox,         c -> ((ComboBox<?>)c).valueProperty());
-        addObservableValueExtractor( c -> c instanceof ChoiceBox,        c -> ((ChoiceBox<?>)c).valueProperty());
-        addObservableValueExtractor( c -> c instanceof CheckBox,         c -> ((CheckBox)c).selectedProperty());
-        addObservableValueExtractor( c -> c instanceof Slider,           c -> ((Slider)c).valueProperty());
-        addObservableValueExtractor( c -> c instanceof ColorPicker,      c -> ((ColorPicker)c).valueProperty());
-        addObservableValueExtractor( c -> c instanceof DatePicker,       c -> ((DatePicker)c).valueProperty());
-
-        addObservableValueExtractor( c -> c instanceof ListView,         c -> ((ListView<?>)c).itemsProperty());
-        addObservableValueExtractor( c -> c instanceof TableView,        c -> ((TableView<?>)c).itemsProperty());
-
-        // FIXME: How to listen for TreeView changes???
-        //addObservableValueExtractor( c -> c instanceof TreeView,         c -> ((TreeView<?>)c).Property());
-    }
-
-    private static final String CTRL_REQUIRED_FLAG    = "$org.controlsfx.validation.required$";
-    private static final String VALIDATION_DECORATION = "$org.controlsfx.vaidation.decoration$";
-
-    /**
-     * Set control's required flag
-     * @param c control
-     * @param required flag
-     */
-    public static void setRequired( Control c, boolean required ) {
-        c.getProperties().put(CTRL_REQUIRED_FLAG, required );
-    }
-
-    /**
-     * Check control's required flag
-     * @param c control
-     * @return true if required 
-     */
-    public static boolean isRequired( Control c ) {
-        Object value = c.getProperties().get(CTRL_REQUIRED_FLAG);
-        return value instanceof Boolean? (Boolean)value: false;
-    }
-
-    private static boolean isValidationDecoration( Decoration decoration) {
-        return decoration == null || decoration.getProperties().get(VALIDATION_DECORATION) == Boolean.TRUE;
-    }
-
-    private static void setValidationDecoration( Decoration decoration ) {
-        if ( decoration != null ) {
-            decoration.getProperties().put(VALIDATION_DECORATION, Boolean.TRUE);
-        }
-    }
-
-    private ObservableSet<Control> controls = FXCollections.observableSet();
-    private ObservableMap<Control,ValidationResult> validationResults = 
-            FXCollections.observableMap(new WeakHashMap<>());
-
-    /**
-     * Creates validation support instance
-     */
-    public ValidationSupport() {
-
-        // notify validation result observers
-        validationResults.addListener( (MapChangeListener.Change<? extends Control, ? extends ValidationResult> change) ->
-        validationResultProperty.set(ValidationResult.fromResults(validationResults.values()))
-                );
-
-        // validation decoration
-        validationResultProperty().addListener( (o, oldValue, validationResult) -> {
-            invalidProperty.set(!validationResult.getErrors().isEmpty());
-            redecorate();
-        });
-    }
-
-    private void removeDecorations( Node target) {
-
-        // remove only decorations related to validation
-        List<Decoration> decorations = Decorator.getDecorations(target);
-        if ( decorations != null ) {
-            for ( Decoration d: decorations.toArray(new Decoration[0]) ) {
-                if (isValidationDecoration(d)) {
-                    Decorator.removeDecoration(target, d);
-                }
-            }
-        }
-
-    }
-
-    /**
-     * Redecorates all known components
-     * Only decorations related to validation are affected
-     */
-    // TODO needs optimization
-    public void redecorate() {
-        Optional<ValidationDecorator> odecorator = Optional.ofNullable(getValidationDecorator());
-        for (Control target : getRegisteredControls()) {
-            try {
-                removeDecorations(target);
-                odecorator.ifPresent( decorator -> 
-                getHighestMessage(target).ifPresent(msg -> {
-                    for (Decoration d : decorator.createDecorations(msg)) {
-                        setValidationDecoration(d); // mark for validation
-                        addDecoration(target, d);
-                    }
-                })
-                        );
-            } catch (Throwable ex) {
-                // FIXME Decorator throws an exception on the first run
-                ex.printStackTrace();
-            }
-        }
-    }
-
-    private ReadOnlyObjectWrapper<ValidationResult> validationResultProperty = 
-            new ReadOnlyObjectWrapper<ValidationResult>();
-
-
-    /**
-     * Retrieves current validation result
-     * @return validation result
-     */
-    public ValidationResult getValidationResult() {
-        return validationResultProperty.get();
-    }
-
-    /**
-     * Validation result property. Can be used to track validation result changes 
-     * @return
-     */
-    public ReadOnlyObjectProperty<ValidationResult> validationResultProperty() {
-        return validationResultProperty.getReadOnlyProperty();
-    }
-
-    private ReadOnlyObjectWrapper<Boolean> invalidProperty = new ReadOnlyObjectWrapper<Boolean>(); 
-
-
-    /**
-     * Returns current validation state. 
-     * @return true if there is at least one error
-     */
-    public Boolean isInvalid() {
-        return invalidProperty.get();
-    }
-
-    /**
-     * Validation state property
-     * @return
-     */
-    public ReadOnlyObjectProperty<Boolean> invalidProperty() {
-        return invalidProperty.getReadOnlyProperty();
-    }
-
-
-    private ObjectProperty<ValidationDecorator> validationDecoratorProperty =
-            new SimpleObjectProperty<ValidationDecorator>(this, "validationDecorator", new GraphicValidationDecorator()) {
-        protected void invalidated() {
-            // when the decorator changes, rerun the decoration to update the visuals immediately.
-            redecorate();
-        }
-    };
-
-    /**
-     * Return validation decorator property
-     * @return
-     */
-    public ObjectProperty<ValidationDecorator> validationDecoratorProperty() {
-        return validationDecoratorProperty;
-    }
-
-    /**
-     * Returns current validation decorator
-     * @return current validation decorator or null if none
-     */
-    public ValidationDecorator getValidationDecorator() {
-        return validationDecoratorProperty.get();
-    }
-
-    /**
-     * Sets new validation decorator
-     * @param decorator new validation decorator. Null value is valid - no decoration will occur
-     */
-    public void setValidationDecorator( ValidationDecorator decorator ) {
-        validationDecoratorProperty.set(decorator);
-    }
-
-    private Optional<ObservableValueExtractor> getExtractor(final Control c) {
-        for( ObservableValueExtractor e: extractors ) {
-            if ( e.applicability.test(c)) return Optional.of(e);
-        }
-        return Optional.empty();
-    }
-
-    /**
-     * Registers {@link Validator} for specified control with additional possiblity to mark control as required or not.
-     * @param c control to validate
-     * @param required true if controls should be required
-     * @param validator {@link Validator} to be used
-     * @return true if registration is successful
-     */
-    @SuppressWarnings("unchecked")
-    public <T> boolean registerValidator( final Control c, boolean required, final Validator<T> validator  ) {
-
-        return getExtractor(c).map( e -> {
-
-            ObservableValue<T> observable = (ObservableValue<T>) e.extraction.call(c);
-            setRequired( c, required );
-
-            Consumer<T> updateResults = value -> { 
-                Platform.runLater(() -> validationResults.put(c, validator.apply(c, value)));
-            };
-
-            controls.add(c);
-            //TODO: Mark required components 
-
-            observable.addListener( (o,oldValue,newValue) -> updateResults.accept(newValue));
-            updateResults.accept(observable.getValue());
-
-            return e;
-
-        }).isPresent();
-    }
-
-    /**
-     * Registers {@link Validator} for specified control and makes control required
-     * @param c control to validate
-     * @param validator {@link Validator} to be used
-     * @return true if registration is successful
-     */
-    public <T> boolean registerValidator( final Control c, final Validator<T> validator  ) {
-        return registerValidator(c, true, validator);
-    }
-
-    /**
-     * Returns currently registered controls
-     * @return set of currently registered controls
-     */
-    public Set<Control> getRegisteredControls() {
-        return Collections.unmodifiableSet(controls);
-    }
-
-    /**
-     * Returns optional highest severity message for a control
-     * @param target control
-     * @return Optional highest severity message for a control
-     */
-    public Optional<ValidationMessage> getHighestMessage(Control target) {
-        return Optional.ofNullable(validationResults.get(target)).map(result -> 
-            result.getMessages().stream().max((vm1, vm2) -> {
-                if (vm1 == null) {
-                    return vm2 == null? 0 : vm2.compareTo(vm1);
-                } else {
-                    return vm1.compareTo(vm2);
-                }
-            }).orElse(null));
-    }
-}
-=======
-/**
- * Copyright (c) 2014, ControlsFX
- * All rights reserved.
- *
- * Redistribution and use in source and binary forms, with or without
- * modification, are permitted provided that the following conditions are met:
- *     * Redistributions of source code must retain the above copyright
- * notice, this list of conditions and the following disclaimer.
- *     * Redistributions in binary form must reproduce the above copyright
- * notice, this list of conditions and the following disclaimer in the
- * documentation and/or other materials provided with the distribution.
- *     * Neither the name of ControlsFX, any associated website, nor the
- * names of its contributors may be used to endorse or promote products
- * derived from this software without specific prior written permission.
- *
- * THIS SOFTWARE IS PROVIDED BY THE COPYRIGHT HOLDERS AND CONTRIBUTORS "AS IS" AND
- * ANY EXPRESS OR IMPLIED WARRANTIES, INCLUDING, BUT NOT LIMITED TO, THE IMPLIED
- * WARRANTIES OF MERCHANTABILITY AND FITNESS FOR A PARTICULAR PURPOSE ARE
- * DISCLAIMED. IN NO EVENT SHALL CONTROLSFX BE LIABLE FOR ANY
- * DIRECT, INDIRECT, INCIDENTAL, SPECIAL, EXEMPLARY, OR CONSEQUENTIAL DAMAGES
- * (INCLUDING, BUT NOT LIMITED TO, PROCUREMENT OF SUBSTITUTE GOODS OR SERVICES;
- * LOSS OF USE, DATA, OR PROFITS; OR BUSINESS INTERRUPTION) HOWEVER CAUSED AND
- * ON ANY THEORY OF LIABILITY, WHETHER IN CONTRACT, STRICT LIABILITY, OR TORT
- * (INCLUDING NEGLIGENCE OR OTHERWISE) ARISING IN ANY WAY OUT OF THE USE OF THIS
- * SOFTWARE, EVEN IF ADVISED OF THE POSSIBILITY OF SUCH DAMAGE.
- */
-package org.controlsfx.validation;
-
-import java.util.Collections;
-import java.util.List;
-import java.util.Objects;
-import java.util.Optional;
-import java.util.Set;
-import java.util.WeakHashMap;
-import java.util.function.Consumer;
-import java.util.function.Predicate;
-
-import javafx.application.Platform;
-import javafx.beans.property.ObjectProperty;
-import javafx.beans.property.ReadOnlyObjectProperty;
-import javafx.beans.property.ReadOnlyObjectWrapper;
-import javafx.beans.property.SimpleObjectProperty;
-import javafx.beans.value.ObservableValue;
-import javafx.collections.FXCollections;
-import javafx.collections.MapChangeListener;
-import javafx.collections.ObservableMap;
-import javafx.collections.ObservableSet;
-import javafx.scene.control.CheckBox;
-import javafx.scene.control.ChoiceBox;
-import javafx.scene.control.ColorPicker;
-import javafx.scene.control.ComboBox;
-import javafx.scene.control.Control;
-import javafx.scene.control.DatePicker;
-import javafx.scene.control.ListView;
-import javafx.scene.control.Slider;
-import javafx.scene.control.TableView;
-import javafx.scene.control.TextInputControl;
-import javafx.util.Callback;
-
-import org.controlsfx.validation.decorator.GraphicValidationDecorator;
-import org.controlsfx.validation.decorator.ValidationDecorator;
-
-/**
- * Provides validation support for UI components. The idea is create an instance of this class the component group, usually a panel.<br>
- * Once created, {@link Validator}s can be registered for components, to provide the validation:
- * 
- *     <pre>
- *        ValidationSupport validationSupport = new ValidationSupport();
- *        validationSupport.registerValidator(textField, Validator.createEmptyValidator("Text is required"));
- *        validationSupport.registerValidator(combobox, Validator.createEmptyValidator( "ComboBox Selection required"));
- *        validationSupport.registerValidator(checkBox, (Control c, Boolean newValue) -> 
- *        	    ValidationResult.fromErrorIf( c, "Checkbox should be checked", !newValue)
- *         );
- *     </pre>
- *     
- *  validationResultProperty provides an ability to react on overall validation result changes:
- *  <pre>
- *     validationSupport.validationResultProperty().addListener( (o, oldValue, newValue) ->
-        	 messageList.getItems().setAll(newValue.getMessages()));
- *  </pre>   
- *  
- *  Standard JavaFX UI controls are supported out of the box. There is also an ability to add support for custom controls.
- *  To do that "observable value extractor" should be added for specific controls. Such "extractor" consists of two functional interfaces:
- *  a {@link Predicate} to check the applicability of the control and a {@link Callback} to extract control's observable value. 
- *  Here is an sample of internal registration of such "extractor" for  a few  controls :
- *  <pre>
- *     addObservableValueExtractor( c -> c instanceof TextInputControl, c -> ((TextInputControl)c).textProperty());
- *     addObservableValueExtractor( c -> c instanceof ComboBox,         c -> ((ComboBox<?>)c).valueProperty());
- *  </pre>
- *   
- */
-public class ValidationSupport {
-	
-    private static class ObservableValueExtractor {
-
-        public final Predicate<Control> applicability;
-        public final Callback<Control, ObservableValue<?>> extraction;
-
-        public ObservableValueExtractor( Predicate<Control> applicability, Callback<Control, ObservableValue<?>> extraction ) {
-            this.applicability = Objects.requireNonNull(applicability);
-            this.extraction    = Objects.requireNonNull(extraction);
-        }
-
-    }
-
-    private static List<ObservableValueExtractor> extractors = FXCollections.observableArrayList(); 
-
-    /**
-     * Add "obervable value extractor" for custom controls.
-     * @param test applicability test
-     * @param extract extraction of observable value
-     */
-    public static void addObservableValueExtractor( Predicate<Control> test, Callback<Control, ObservableValue<?>> extract ) {
-        extractors.add( new ObservableValueExtractor(test, extract));
-    }
-
-    {
-        addObservableValueExtractor( c -> c instanceof TextInputControl, c -> ((TextInputControl)c).textProperty());
-        addObservableValueExtractor( c -> c instanceof ComboBox,         c -> ((ComboBox<?>)c).valueProperty());
-        addObservableValueExtractor( c -> c instanceof ChoiceBox,        c -> ((ChoiceBox<?>)c).valueProperty());
-        addObservableValueExtractor( c -> c instanceof CheckBox,         c -> ((CheckBox)c).selectedProperty());
-        addObservableValueExtractor( c -> c instanceof Slider,           c -> ((Slider)c).valueProperty());
-        addObservableValueExtractor( c -> c instanceof ColorPicker,      c -> ((ColorPicker)c).valueProperty());
-        addObservableValueExtractor( c -> c instanceof DatePicker,       c -> ((DatePicker)c).valueProperty());
-
-        addObservableValueExtractor( c -> c instanceof ListView,         c -> ((ListView<?>)c).itemsProperty());
-        addObservableValueExtractor( c -> c instanceof TableView,        c -> ((TableView<?>)c).itemsProperty());
-
-        // FIXME: How to listen for TreeView changes???
-        //addObservableValueExtractor( c -> c instanceof TreeView,         c -> ((TreeView<?>)c).Property());
-    }
-
-    private static final String CTRL_REQUIRED_FLAG    = "$org.controlsfx.validation.required$";
-    
-    /**
-     * Set control's required flag
-     * @param c control
-     * @param required flag
-     */
-    public static void setRequired( Control c, boolean required ) {
-        c.getProperties().put(CTRL_REQUIRED_FLAG, required );
-    }
-
-    /**
-     * Check control's required flag
-     * @param c control
-     * @return true if required 
-     */
-    public static boolean isRequired( Control c ) {
-        Object value = c.getProperties().get(CTRL_REQUIRED_FLAG);
-        return value instanceof Boolean? (Boolean)value: false;
-    }
-
-    private ObservableSet<Control> controls = FXCollections.observableSet();
-    private ObservableMap<Control,ValidationResult> validationResults = 
-            FXCollections.observableMap(new WeakHashMap<>());
-
-    /**
-     * Creates validation support instance
-     */
-    public ValidationSupport() {
-
-        // notify validation result observers
-        validationResults.addListener( (MapChangeListener.Change<? extends Control, ? extends ValidationResult> change) ->
-        validationResultProperty.set(ValidationResult.fromResults(validationResults.values()))
-                );
-
-        // validation decoration
-        validationResultProperty().addListener( (o, oldValue, validationResult) -> {
-            invalidProperty.set(!validationResult.getErrors().isEmpty());
-            redecorate();
-        });
-    }
-
-    /**
-     * Redecorates all known components
-     * Only decorations related to validation are affected
-     */
-    // TODO needs optimization
-    public void redecorate() {
-        Optional<ValidationDecorator> odecorator = Optional.ofNullable(getValidationDecorator());
-        for (Control target : getRegisteredControls()) {
-            odecorator.ifPresent( decorator -> {
-            	decorator.removeDecorations(target);
-                decorator.applyRequiredDecoration(target);
-                getHighestMessage(target).ifPresent(msg -> decorator.applyValidationDecoration(msg));
-            });
-        }
-    }
-
-    private ReadOnlyObjectWrapper<ValidationResult> validationResultProperty = 
-            new ReadOnlyObjectWrapper<ValidationResult>();
-
-
-    /**
-     * Retrieves current validation result
-     * @return validation result
-     */
-    public ValidationResult getValidationResult() {
-        return validationResultProperty.get();
-    }
-
-    /**
-     * Validation result property. Can be used to track validation result changes 
-     * @return
-     */
-    public ReadOnlyObjectProperty<ValidationResult> validationResultProperty() {
-        return validationResultProperty.getReadOnlyProperty();
-    }
-
-    private ReadOnlyObjectWrapper<Boolean> invalidProperty = new ReadOnlyObjectWrapper<Boolean>(); 
-
-
-    /**
-     * Returns current validation state. 
-     * @return true if there is at least one error
-     */
-    public Boolean isInvalid() {
-        return invalidProperty.get();
-    }
-
-    /**
-     * Validation state property
-     * @return
-     */
-    public ReadOnlyObjectProperty<Boolean> invalidProperty() {
-        return invalidProperty.getReadOnlyProperty();
-    }
-
-
-    private ObjectProperty<ValidationDecorator> validationDecoratorProperty =
-            new SimpleObjectProperty<ValidationDecorator>(this, "validationDecorator", new GraphicValidationDecorator()) {
-        protected void invalidated() {
-            // when the decorator changes, rerun the decoration to update the visuals immediately.
-            redecorate();
-        }
-    };
-
-    /**
-     * Return validation decorator property
-     * @return
-     */
-    public ObjectProperty<ValidationDecorator> validationDecoratorProperty() {
-        return validationDecoratorProperty;
-    }
-
-    /**
-     * Returns current validation decorator
-     * @return current validation decorator or null if none
-     */
-    public ValidationDecorator getValidationDecorator() {
-        return validationDecoratorProperty.get();
-    }
-
-    /**
-     * Sets new validation decorator
-     * @param decorator new validation decorator. Null value is valid - no decoration will occur
-     */
-    public void setValidationDecorator( ValidationDecorator decorator ) {
-        validationDecoratorProperty.set(decorator);
-    }
-
-    private Optional<ObservableValueExtractor> getExtractor(final Control c) {
-        for( ObservableValueExtractor e: extractors ) {
-            if ( e.applicability.test(c)) return Optional.of(e);
-        }
-        return Optional.empty();
-    }
-
-    /**
-     * Registers {@link Validator} for specified control with additional possiblity to mark control as required or not.
-     * @param c control to validate
-     * @param required true if controls should be required
-     * @param validator {@link Validator} to be used
-     * @return true if registration is successful
-     */
-    @SuppressWarnings("unchecked")
-    public <T> boolean registerValidator( final Control c, boolean required, final Validator<T> validator  ) {
-
-        return getExtractor(c).map( e -> {
-
-            ObservableValue<T> observable = (ObservableValue<T>) e.extraction.call(c);
-            setRequired( c, required );
-
-            Consumer<T> updateResults = value -> { 
-                Platform.runLater(() -> validationResults.put(c, validator.apply(c, value)));
-            };
-
-            controls.add(c);
-
-            observable.addListener( (o,oldValue,newValue) -> updateResults.accept(newValue));
-            updateResults.accept(observable.getValue());
-
-            return e;
-
-        }).isPresent();
-    }
-
-    /**
-     * Registers {@link Validator} for specified control and makes control required
-     * @param c control to validate
-     * @param validator {@link Validator} to be used
-     * @return true if registration is successful
-     */
-    public <T> boolean registerValidator( final Control c, final Validator<T> validator  ) {
-        return registerValidator(c, true, validator);
-    }
-
-    /**
-     * Returns currently registered controls
-     * @return set of currently registered controls
-     */
-    public Set<Control> getRegisteredControls() {
-        return Collections.unmodifiableSet(controls);
-    }
-
-    /**
-     * Returns optional highest severity message for a control
-     * @param target control
-     * @return Optional highest severity message for a control
-     */
-    public Optional<ValidationMessage> getHighestMessage(Control target) {
-    	return Optional.ofNullable(validationResults.get(target)).flatMap( result ->
-    	   result.getMessages().stream().max(ValidationMessage.COMPARATOR)   
-    	);
-    }
-}
->>>>>>> e9270e3a
+/**
+ * Copyright (c) 2014, ControlsFX
+ * All rights reserved.
+ *
+ * Redistribution and use in source and binary forms, with or without
+ * modification, are permitted provided that the following conditions are met:
+ *     * Redistributions of source code must retain the above copyright
+ * notice, this list of conditions and the following disclaimer.
+ *     * Redistributions in binary form must reproduce the above copyright
+ * notice, this list of conditions and the following disclaimer in the
+ * documentation and/or other materials provided with the distribution.
+ *     * Neither the name of ControlsFX, any associated website, nor the
+ * names of its contributors may be used to endorse or promote products
+ * derived from this software without specific prior written permission.
+ *
+ * THIS SOFTWARE IS PROVIDED BY THE COPYRIGHT HOLDERS AND CONTRIBUTORS "AS IS" AND
+ * ANY EXPRESS OR IMPLIED WARRANTIES, INCLUDING, BUT NOT LIMITED TO, THE IMPLIED
+ * WARRANTIES OF MERCHANTABILITY AND FITNESS FOR A PARTICULAR PURPOSE ARE
+ * DISCLAIMED. IN NO EVENT SHALL CONTROLSFX BE LIABLE FOR ANY
+ * DIRECT, INDIRECT, INCIDENTAL, SPECIAL, EXEMPLARY, OR CONSEQUENTIAL DAMAGES
+ * (INCLUDING, BUT NOT LIMITED TO, PROCUREMENT OF SUBSTITUTE GOODS OR SERVICES;
+ * LOSS OF USE, DATA, OR PROFITS; OR BUSINESS INTERRUPTION) HOWEVER CAUSED AND
+ * ON ANY THEORY OF LIABILITY, WHETHER IN CONTRACT, STRICT LIABILITY, OR TORT
+ * (INCLUDING NEGLIGENCE OR OTHERWISE) ARISING IN ANY WAY OUT OF THE USE OF THIS
+ * SOFTWARE, EVEN IF ADVISED OF THE POSSIBILITY OF SUCH DAMAGE.
+ */
+package org.controlsfx.validation;
+
+import java.util.Collections;
+import java.util.List;
+import java.util.Objects;
+import java.util.Optional;
+import java.util.Set;
+import java.util.WeakHashMap;
+import java.util.function.Consumer;
+import java.util.function.Predicate;
+
+import javafx.application.Platform;
+import javafx.beans.property.ObjectProperty;
+import javafx.beans.property.ReadOnlyObjectProperty;
+import javafx.beans.property.ReadOnlyObjectWrapper;
+import javafx.beans.property.SimpleObjectProperty;
+import javafx.beans.value.ObservableValue;
+import javafx.collections.FXCollections;
+import javafx.collections.MapChangeListener;
+import javafx.collections.ObservableMap;
+import javafx.collections.ObservableSet;
+import javafx.scene.control.CheckBox;
+import javafx.scene.control.ChoiceBox;
+import javafx.scene.control.ColorPicker;
+import javafx.scene.control.ComboBox;
+import javafx.scene.control.Control;
+import javafx.scene.control.DatePicker;
+import javafx.scene.control.ListView;
+import javafx.scene.control.Slider;
+import javafx.scene.control.TableView;
+import javafx.scene.control.TextInputControl;
+import javafx.util.Callback;
+
+import org.controlsfx.validation.decorator.GraphicValidationDecorator;
+import org.controlsfx.validation.decorator.ValidationDecorator;
+
+/**
+ * Provides validation support for UI components. The idea is create an instance of this class the component group, usually a panel.<br>
+ * Once created, {@link Validator}s can be registered for components, to provide the validation:
+ * 
+ *     <pre>
+ *        ValidationSupport validationSupport = new ValidationSupport();
+ *        validationSupport.registerValidator(textField, Validator.createEmptyValidator("Text is required"));
+ *        validationSupport.registerValidator(combobox, Validator.createEmptyValidator( "ComboBox Selection required"));
+ *        validationSupport.registerValidator(checkBox, (Control c, Boolean newValue) -> 
+ *        	    ValidationResult.fromErrorIf( c, "Checkbox should be checked", !newValue)
+ *         );
+ *     </pre>
+ *     
+ *  validationResultProperty provides an ability to react on overall validation result changes:
+ *  <pre>
+ *     validationSupport.validationResultProperty().addListener( (o, oldValue, newValue) ->
+        	 messageList.getItems().setAll(newValue.getMessages()));
+ *  </pre>   
+ *  
+ *  Standard JavaFX UI controls are supported out of the box. There is also an ability to add support for custom controls.
+ *  To do that "observable value extractor" should be added for specific controls. Such "extractor" consists of two functional interfaces:
+ *  a {@link Predicate} to check the applicability of the control and a {@link Callback} to extract control's observable value. 
+ *  Here is an sample of internal registration of such "extractor" for  a few  controls :
+ *  <pre>
+ *     addObservableValueExtractor( c -> c instanceof TextInputControl, c -> ((TextInputControl)c).textProperty());
+ *     addObservableValueExtractor( c -> c instanceof ComboBox,         c -> ((ComboBox<?>)c).valueProperty());
+ *  </pre>
+ *   
+ */
+public class ValidationSupport {
+	
+    private static class ObservableValueExtractor {
+
+        public final Predicate<Control> applicability;
+        public final Callback<Control, ObservableValue<?>> extraction;
+
+        public ObservableValueExtractor( Predicate<Control> applicability, Callback<Control, ObservableValue<?>> extraction ) {
+            this.applicability = Objects.requireNonNull(applicability);
+            this.extraction    = Objects.requireNonNull(extraction);
+        }
+
+    }
+
+    private static List<ObservableValueExtractor> extractors = FXCollections.observableArrayList(); 
+
+    /**
+     * Add "obervable value extractor" for custom controls.
+     * @param test applicability test
+     * @param extract extraction of observable value
+     */
+    public static void addObservableValueExtractor( Predicate<Control> test, Callback<Control, ObservableValue<?>> extract ) {
+        extractors.add( new ObservableValueExtractor(test, extract));
+    }
+
+    {
+        addObservableValueExtractor( c -> c instanceof TextInputControl, c -> ((TextInputControl)c).textProperty());
+        addObservableValueExtractor( c -> c instanceof ComboBox,         c -> ((ComboBox<?>)c).valueProperty());
+        addObservableValueExtractor( c -> c instanceof ChoiceBox,        c -> ((ChoiceBox<?>)c).valueProperty());
+        addObservableValueExtractor( c -> c instanceof CheckBox,         c -> ((CheckBox)c).selectedProperty());
+        addObservableValueExtractor( c -> c instanceof Slider,           c -> ((Slider)c).valueProperty());
+        addObservableValueExtractor( c -> c instanceof ColorPicker,      c -> ((ColorPicker)c).valueProperty());
+        addObservableValueExtractor( c -> c instanceof DatePicker,       c -> ((DatePicker)c).valueProperty());
+
+        addObservableValueExtractor( c -> c instanceof ListView,         c -> ((ListView<?>)c).itemsProperty());
+        addObservableValueExtractor( c -> c instanceof TableView,        c -> ((TableView<?>)c).itemsProperty());
+
+        // FIXME: How to listen for TreeView changes???
+        //addObservableValueExtractor( c -> c instanceof TreeView,         c -> ((TreeView<?>)c).Property());
+    }
+
+    private static final String CTRL_REQUIRED_FLAG    = "$org.controlsfx.validation.required$";
+    
+    /**
+     * Set control's required flag
+     * @param c control
+     * @param required flag
+     */
+    public static void setRequired( Control c, boolean required ) {
+        c.getProperties().put(CTRL_REQUIRED_FLAG, required );
+    }
+
+    /**
+     * Check control's required flag
+     * @param c control
+     * @return true if required 
+     */
+    public static boolean isRequired( Control c ) {
+        Object value = c.getProperties().get(CTRL_REQUIRED_FLAG);
+        return value instanceof Boolean? (Boolean)value: false;
+    }
+
+    private ObservableSet<Control> controls = FXCollections.observableSet();
+    private ObservableMap<Control,ValidationResult> validationResults = 
+            FXCollections.observableMap(new WeakHashMap<>());
+
+    /**
+     * Creates validation support instance
+     */
+    public ValidationSupport() {
+
+        // notify validation result observers
+        validationResults.addListener( (MapChangeListener.Change<? extends Control, ? extends ValidationResult> change) ->
+        validationResultProperty.set(ValidationResult.fromResults(validationResults.values()))
+                );
+
+        // validation decoration
+        validationResultProperty().addListener( (o, oldValue, validationResult) -> {
+            invalidProperty.set(!validationResult.getErrors().isEmpty());
+            redecorate();
+        });
+    }
+
+    /**
+     * Redecorates all known components
+     * Only decorations related to validation are affected
+     */
+    // TODO needs optimization
+    public void redecorate() {
+        Optional<ValidationDecorator> odecorator = Optional.ofNullable(getValidationDecorator());
+        for (Control target : getRegisteredControls()) {
+            odecorator.ifPresent( decorator -> {
+            	decorator.removeDecorations(target);
+                decorator.applyRequiredDecoration(target);
+                getHighestMessage(target).ifPresent(msg -> decorator.applyValidationDecoration(msg));
+            });
+        }
+    }
+
+    private ReadOnlyObjectWrapper<ValidationResult> validationResultProperty = 
+            new ReadOnlyObjectWrapper<ValidationResult>();
+
+
+    /**
+     * Retrieves current validation result
+     * @return validation result
+     */
+    public ValidationResult getValidationResult() {
+        return validationResultProperty.get();
+    }
+
+    /**
+     * Validation result property. Can be used to track validation result changes 
+     * @return
+     */
+    public ReadOnlyObjectProperty<ValidationResult> validationResultProperty() {
+        return validationResultProperty.getReadOnlyProperty();
+    }
+
+    private ReadOnlyObjectWrapper<Boolean> invalidProperty = new ReadOnlyObjectWrapper<Boolean>(); 
+
+
+    /**
+     * Returns current validation state. 
+     * @return true if there is at least one error
+     */
+    public Boolean isInvalid() {
+        return invalidProperty.get();
+    }
+
+    /**
+     * Validation state property
+     * @return
+     */
+    public ReadOnlyObjectProperty<Boolean> invalidProperty() {
+        return invalidProperty.getReadOnlyProperty();
+    }
+
+
+    private ObjectProperty<ValidationDecorator> validationDecoratorProperty =
+            new SimpleObjectProperty<ValidationDecorator>(this, "validationDecorator", new GraphicValidationDecorator()) {
+        protected void invalidated() {
+            // when the decorator changes, rerun the decoration to update the visuals immediately.
+            redecorate();
+        }
+    };
+
+    /**
+     * Return validation decorator property
+     * @return
+     */
+    public ObjectProperty<ValidationDecorator> validationDecoratorProperty() {
+        return validationDecoratorProperty;
+    }
+
+    /**
+     * Returns current validation decorator
+     * @return current validation decorator or null if none
+     */
+    public ValidationDecorator getValidationDecorator() {
+        return validationDecoratorProperty.get();
+    }
+
+    /**
+     * Sets new validation decorator
+     * @param decorator new validation decorator. Null value is valid - no decoration will occur
+     */
+    public void setValidationDecorator( ValidationDecorator decorator ) {
+        validationDecoratorProperty.set(decorator);
+    }
+
+    private Optional<ObservableValueExtractor> getExtractor(final Control c) {
+        for( ObservableValueExtractor e: extractors ) {
+            if ( e.applicability.test(c)) return Optional.of(e);
+        }
+        return Optional.empty();
+    }
+
+    /**
+     * Registers {@link Validator} for specified control with additional possiblity to mark control as required or not.
+     * @param c control to validate
+     * @param required true if controls should be required
+     * @param validator {@link Validator} to be used
+     * @return true if registration is successful
+     */
+    @SuppressWarnings("unchecked")
+    public <T> boolean registerValidator( final Control c, boolean required, final Validator<T> validator  ) {
+
+        return getExtractor(c).map( e -> {
+
+            ObservableValue<T> observable = (ObservableValue<T>) e.extraction.call(c);
+            setRequired( c, required );
+
+            Consumer<T> updateResults = value -> { 
+                Platform.runLater(() -> validationResults.put(c, validator.apply(c, value)));
+            };
+
+            controls.add(c);
+
+            observable.addListener( (o,oldValue,newValue) -> updateResults.accept(newValue));
+            updateResults.accept(observable.getValue());
+
+            return e;
+
+        }).isPresent();
+    }
+
+    /**
+     * Registers {@link Validator} for specified control and makes control required
+     * @param c control to validate
+     * @param validator {@link Validator} to be used
+     * @return true if registration is successful
+     */
+    public <T> boolean registerValidator( final Control c, final Validator<T> validator  ) {
+        return registerValidator(c, true, validator);
+    }
+
+    /**
+     * Returns currently registered controls
+     * @return set of currently registered controls
+     */
+    public Set<Control> getRegisteredControls() {
+        return Collections.unmodifiableSet(controls);
+    }
+
+    /**
+     * Returns optional highest severity message for a control
+     * @param target control
+     * @return Optional highest severity message for a control
+     */
+    public Optional<ValidationMessage> getHighestMessage(Control target) {
+    	return Optional.ofNullable(validationResults.get(target)).flatMap( result ->
+    	   result.getMessages().stream().max(ValidationMessage.COMPARATOR)   
+    	);
+    }
+}