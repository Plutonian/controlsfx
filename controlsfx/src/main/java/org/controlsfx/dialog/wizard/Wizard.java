<<<<<<< HEAD
/**
 * Copyright (c) 2014 ControlsFX
 * All rights reserved.
 *
 * Redistribution and use in source and binary forms, with or without
 * modification, are permitted provided that the following conditions are met:
 *     * Redistributions of source code must retain the above copyright
 * notice, this list of conditions and the following disclaimer.
 *     * Redistributions in binary form must reproduce the above copyright
 * notice, this list of conditions and the following disclaimer in the
 * documentation and/or other materials provided with the distribution.
 *     * Neither the name of ControlsFX, any associated website, nor the
 * names of its contributors may be used to endorse or promote products
 * derived from this software without specific prior written permission.
 *
 * THIS SOFTWARE IS PROVIDED BY THE COPYRIGHT HOLDERS AND CONTRIBUTORS "AS IS" AND
 * ANY EXPRESS OR IMPLIED WARRANTIES, INCLUDING, BUT NOT LIMITED TO, THE IMPLIED
 * WARRANTIES OF MERCHANTABILITY AND FITNESS FOR A PARTICULAR PURPOSE ARE
 * DISCLAIMED. IN NO EVENT SHALL CONTROLSFX BE LIABLE FOR ANY
 * DIRECT, INDIRECT, INCIDENTAL, SPECIAL, EXEMPLARY, OR CONSEQUENTIAL DAMAGES
 * (INCLUDING, BUT NOT LIMITED TO, PROCUREMENT OF SUBSTITUTE GOODS OR SERVICES;
 * LOSS OF USE, DATA, OR PROFITS; OR BUSINESS INTERRUPTION) HOWEVER CAUSED AND
 * ON ANY THEORY OF LIABILITY, WHETHER IN CONTRACT, STRICT LIABILITY, OR TORT
 * (INCLUDING NEGLIGENCE OR OTHERWISE) ARISING IN ANY WAY OUT OF THE USE OF THIS
 * SOFTWARE, EVEN IF ADVISED OF THE POSSIBILITY OF SUCH DAMAGE.
 */
package org.controlsfx.dialog.wizard;

import static impl.org.controlsfx.i18n.Localization.asKey;
import static impl.org.controlsfx.i18n.Localization.localize;
import impl.org.controlsfx.ImplUtils;

import java.util.HashMap;
import java.util.List;
import java.util.Optional;
import java.util.Stack;
import java.util.function.BooleanSupplier;

import javafx.beans.property.ObjectProperty;
import javafx.beans.property.SimpleObjectProperty;
import javafx.collections.FXCollections;
import javafx.collections.ObservableMap;
import javafx.event.ActionEvent;
import javafx.event.EventHandler;
import javafx.scene.Node;
import javafx.scene.control.Button;
import javafx.scene.control.ButtonBar.ButtonData;
import javafx.scene.control.ButtonType;
import javafx.scene.control.Dialog;
import javafx.scene.control.DialogPane;
import javafx.stage.Window;

import org.controlsfx.validation.ValidationSupport;

import com.sun.javafx.css.StyleManager;

/**
 * <p>The API for creating multi-page Wizards, based on JavaFX {@link Dialog} API.<br/> 
 * Wizard can be setup in following few steps:<p/>
 * <ul>
 *    <li>Design wizard pages by inheriting them from {@link WizardPane}</li>
 *    <li>Define wizard flow by implementing {@link Wizard.Flow}</li>
 *    <li>Create and instance of the Wizard and assign flow to it</li>
 *    <li>Execute the wizard using showAndWait method</li>
 *    <li>Values can be extracted from settings map by calling getSettings 
 * </ul>    
 * <p>For simple, linear wizards {@link LinearWizardFlow} can be used. 
 * It is a flow based on a collection of wizard pages. Here is the example:</p>
 * 
 *  <pre>
 * {@code 
 * 
 * // Create pages. Here for simplicity we just create and instance of WizardPane.
 *     WizardPane page1 = new WizardPane(); 
 *     WizardPane page2 = new WizardPane(); 
 *     WizardPane page2 = new WizardPane(); 
 *     
 *     // create wizard
 *     Wizard wizard = new Wizard();
 *     
 *     // create and assign the flow
 *     wizard.setFlow(new LinearWizardFlow(page1, page2, page3));
 *     
 *     // show wizard and wait for response
 *     wizard.showAndWait().ifPresent(result -> {
 *         if (result == ButtonType.FINISH) {
 *             System.out.println("Wizard finished, settings: " + wizard.getSettings());
 *         }
 *     });
 * 
 * }
 * </pre>
 * 
 * <p>For more complex wizard flows we suggest to create a custom ones, describing page traversal logic. 
 * Here is a simplified example: </p>
 * 
 * <pre>
 * {@code
 *   
 *   Wizard.Flow branchingFlow = new Wizard.Flow() {
 *
 *          @Override
 *          public Optional<WizardPane> advance(WizardPane currentPage) {
 *              return Optional.of(getNext(currentPage));
 *          }
 *
 *          @Override
 *          public boolean canAdvance(WizardPane currentPage) {
 *              return currentPage != page3;
 *          }
 *          
 *          private WizardPane getNext(WizardPane currentPage) {
 *              if ( currentPage == null ) {
 *                  return page1;
 *              } else if ( currentPage == page1) {
 *                  return page1.skipNextPage()? page3: page2;
 *              } else {
 *                  return page3;
 *              }
 *          }
 *          
 *   };
 *      
 * }
 * </pre>
 */
public class Wizard {
    
    
    /**************************************************************************
     * 
     * Static fields
     * 
     **************************************************************************/
	static {
		// refer to ControlsFXControl for why this is necessary
		StyleManager.getInstance().addUserAgentStylesheet(
				Wizard.class.getResource("wizard.css").toExternalForm()); //$NON-NLS-1$
	}
    
    
    /**************************************************************************
     * 
     * Private fields
     * 
     **************************************************************************/
    
    private Dialog<ButtonType> dialog;
    
    private final ObservableMap<String, Object> settings = FXCollections.observableHashMap();
    
    private final Stack<WizardPane> pageHistory = new Stack<>(); 
    
    private Optional<WizardPane> currentPage = Optional.empty();
    
    private final ValidationSupport validationSupport = new ValidationSupport();
    
//    
    private final ButtonType BUTTON_PREVIOUS = new ButtonType(localize(asKey("wizard.previous.button")), ButtonData.BACK_PREVIOUS); //$NON-NLS-1$
    private final EventHandler<ActionEvent> BUTTON_PREVIOUS_ACTION_HANDLER = actionEvent -> {
        actionEvent.consume();
        currentPage = Optional.ofNullable( pageHistory.isEmpty()? null: pageHistory.pop() );
        updatePage(dialog,false);
    };
    
    private final ButtonType BUTTON_NEXT = new ButtonType(localize(asKey("wizard.next.button")), ButtonData.NEXT_FORWARD); //$NON-NLS-1$
    private final EventHandler<ActionEvent> BUTTON_NEXT_ACTION_HANDLER = actionEvent -> {
        actionEvent.consume();
        currentPage.ifPresent(page->pageHistory.push(page));
        currentPage = getFlow().advance(currentPage.orElse(null));
        updatePage(dialog,true);
    };
    
    
    
    /**************************************************************************
     * 
     * Constructors
     * 
     **************************************************************************/
    
    /**
     * Creates an instance of the wizard without owner
     */
    public Wizard() {
        this(null);
    }
    
    /**
     * Creates an instance of the wizard.
     * @param owner, owner window is deduced from it. 
     */
    private Wizard(Object owner) {
        this(owner, ""); //$NON-NLS-1$
    }
    
    /**
     * Creates an instance of the wizard.
     * @param owner, owner window is deduced from it. 
     * @param title wizard title
     */
    private Wizard(Object owner, String title) {
//        this.owner = owner;
//        this.title = title;
        
        validationSupport.validationResultProperty().addListener( (o, ov, nv) -> validateActionState());
        
        dialog = new Dialog<>();
        dialog.setTitle(title);
        
        Window window = null;
        if ( owner instanceof Window) { 
        	window = (Window)owner;
        } else if ( owner instanceof Node ) {
        	window = ((Node)owner).getScene().getWindow();
        }
        
        dialog.initOwner(window);
        
//        hello.dialog.initOwner(owner); // TODO add initOwner API
        
    }
    
    
    
    /**************************************************************************
     * 
     * Public API
     * 
     **************************************************************************/
    
//    /**
//     * Shows the wizard but does not wait for a user response (in other words,
//     * this brings up a non-blocking dialog). Users of this API must either
//     * poll the {@link #resultProperty() result property}, or else add a listener
//     * to the result property to be informed of when it is set.
//     */
//    public final void show() {
//        dialog.show();
//    }
    
    /**
     * Shows the wizard and waits for the user response (in other words, brings 
     * up a blocking dialog, with the returned value the users input).
     * 
     * @return An {@link Optional} that contains the {@link #resultProperty() result}.
     *         Refer to the {@link Dialog} class documentation for more detail.
     */
    public final Optional<ButtonType> showAndWait() {
        return dialog.showAndWait();
    }
    
    // --- settings
    
    /**
     * Wizards settings is the place where all data from pages is kept once the user moves on from the page. 
     * @return wizard settings
     */
    public final ObservableMap<String, Object> getSettings() {
        return settings;
    }
    
    
    
    /**************************************************************************
     * 
     * Properties
     * 
     **************************************************************************/
    
    // --- flow
    private ObjectProperty<Flow> flow = new SimpleObjectProperty<Flow>(new LinearWizardFlow()) {
        @Override protected void invalidated() {
            updatePage(dialog,false);
        }
        
        @Override public void set(Flow flow) {
        	super.set(flow);
        	pageHistory.clear();
        	if ( flow != null ) {
        		currentPage = flow.advance(currentPage.orElse(null));
        		updatePage(dialog,true);
        	}
        };
    };
    
    /**
     * {@link Flow} property
     * @return property representing current wizard flow
     */
    public final ObjectProperty<Flow> flowProperty() {
        return flow;
    }
    
    /**
     * Current wizard {@link Flow}
     * @return returns current {@link Flow}
     */
    public final Flow getFlow() {
        return flow.get();
    }
    
    /** 
     * Sets current {@link Flow}
     * @param flow will become a wizard {@link Flow}.
     */
    public final void setFlow(Flow flow) {
        this.flow.set(flow);
    }
    
    
    // --- Properties
    private static final Object USER_DATA_KEY = new Object();
    
    // A map containing a set of properties for this Wizard
    private ObservableMap<Object, Object> properties;

    /**
      * Returns an observable map of properties on this Wizard for use primarily
      * by application developers.
      *
      * @return an observable map of properties on this Wizard for use primarily
      * by application developers
     */
     public final ObservableMap<Object, Object> getProperties() {
        if (properties == null) {
            properties = FXCollections.observableMap(new HashMap<>());
        }
        return properties;
    }
    
    /**
     * Tests if this Wizard has properties.
     * @return true if this Wizard has properties.
     */
     public boolean hasProperties() {
        return properties != null && !properties.isEmpty();
    }

     
    // --- UserData
    /**
     * Convenience method for setting a single Object property that can be
     * retrieved at a later date. This is functionally equivalent to calling
     * the getProperties().put(Object key, Object value) method. This can later
     * be retrieved by calling {@link helloworld.dialog.wizard.Wizard#getUserData()}.
     *
     * @param value The value to be stored - this can later be retrieved by calling
     *          {@link helloworld.dialog.wizard.Wizard#getUserData()}.
     */
    public void setUserData(Object value) {
        getProperties().put(USER_DATA_KEY, value);
    }

    /**
     * Returns a previously set Object property, or null if no such property
     * has been set using the {@link helloworld.dialog.wizard.Wizard#setUserData(Object)} method.
     *
     * @return The Object that was previously set, or null if no property
     *          has been set or if null was set.
     */
    public Object getUserData() {
        return getProperties().get(USER_DATA_KEY);
    }
    
    /**
     * Returns an instance of {@link ValidationSupport}, which can be used for page validation
     * @return {@link ValidationSupport} instance
     */
    public ValidationSupport getValidationSupport() {
		return validationSupport;
	}
    
    
    /**************************************************************************
     * 
     * Private implementation
     * 
     **************************************************************************/
    
    private void updatePage(Dialog<ButtonType> dialog, boolean advancing) {
        Flow flow = getFlow();
        if (flow == null) {
            return;
        }
        
        Optional<WizardPane> prevPage = Optional.ofNullable( pageHistory.isEmpty()? null: pageHistory.peek()); 
        prevPage.ifPresent( page -> {
	        // if we are going forward in the wizard, we read in the settings 
	        // from the page and store them in the settings map.
	        // If we are going backwards, we do nothing
	        if (advancing) {
	        	readSettings(page);
	        }
	        
	        // give the previous wizard page a chance to update the pages list
	        // based on the settings it has received
	        page.onExitingPage(this);
        });
        
        currentPage.ifPresent(currentPage -> {
            // put in default actions
            List<ButtonType> buttons = currentPage.getButtonTypes();
            if (! buttons.contains(BUTTON_PREVIOUS)) {
                buttons.add(BUTTON_PREVIOUS);
                Button button = (Button)currentPage.lookupButton(BUTTON_PREVIOUS);
                button.addEventFilter(ActionEvent.ACTION, BUTTON_PREVIOUS_ACTION_HANDLER);
            }
            if (! buttons.contains(BUTTON_NEXT)) {
                buttons.add(BUTTON_NEXT);
                Button button = (Button)currentPage.lookupButton(BUTTON_NEXT);
                button.addEventFilter(ActionEvent.ACTION, BUTTON_NEXT_ACTION_HANDLER);
            }
            if (! buttons.contains(ButtonType.FINISH)) buttons.add(ButtonType.FINISH);
            if (! buttons.contains(ButtonType.CANCEL)) buttons.add(ButtonType.CANCEL);
                
            // then give user a chance to modify the default actions
            currentPage.onEnteringPage(this);
            
            // and then switch to the new pane
            dialog.setDialogPane(currentPage);
        });
        
        validateActionState();
    }
    
    private void validateActionState() {
        final List<ButtonType> currentPaneButtons = dialog.getDialogPane().getButtonTypes();
        
        // Note that we put the 'next' and 'finish' actions at the beginning of 
        // the actions list, so that it takes precedence as the default button, 
        // over, say, cancel. We will probably want to handle this better in the
        // future...
        
        if (!getFlow().canAdvance(currentPage.orElse(null))) {
            currentPaneButtons.remove(BUTTON_NEXT);
            
//            currentPaneActions.add(0, ACTION_FINISH);
//            ACTION_FINISH.setDisabled( validationSupport.isInvalid());
        } else {
            if (currentPaneButtons.contains(BUTTON_NEXT)) {
                currentPaneButtons.remove(BUTTON_NEXT);
                currentPaneButtons.add(0, BUTTON_NEXT);
                Button button = (Button)dialog.getDialogPane().lookupButton(BUTTON_NEXT);
                button.addEventFilter(ActionEvent.ACTION, BUTTON_NEXT_ACTION_HANDLER);
            }
            currentPaneButtons.remove(ButtonType.FINISH);
//            ACTION_NEXT.setDisabled( validationSupport.isInvalid());
        }

        validateButton( BUTTON_PREVIOUS, () -> pageHistory.isEmpty());
        validateButton( BUTTON_NEXT,     () -> validationSupport.isInvalid());

    }
    
    // Functional design allows to delay condition evaluation until it is actually needed 
    private void validateButton( ButtonType buttonType, BooleanSupplier condition) {
    	Button btn = (Button)dialog.getDialogPane().lookupButton(buttonType);
        if ( btn != null ) {
        	btn.setDisable(condition.getAsBoolean());
        }
    }
    
    private int settingCounter;
    private void readSettings(WizardPane page) {
        // for now we cannot know the structure of the page, so we just drill down
        // through the entire scenegraph (from page.content down) until we get
        // to the leaf nodes. We stop only if we find a node that is a
        // ValueContainer (either by implementing the interface), or being 
        // listed in the internal valueContainers map.
        
        settingCounter = 0;
        checkNode(page.getContent());
    }
    
    private boolean checkNode(Node n) {
        boolean success = readSetting(n);
        
        if (success) {
            // we've added the setting to the settings map and we should stop drilling deeper
            return true;
        } else {
            // go into children of this node (if possible) and see if we can get
            // a value from them (recursively)
            List<Node> children = ImplUtils.getChildren(n, false);
            
            // we're doing a depth-first search, where we stop drilling down
            // once we hit a successful read
            boolean childSuccess = false;
            for (Node child : children) {
                childSuccess |= checkNode(child);
            }
            return childSuccess;
        }
    }
    
    private boolean readSetting(Node n) {
        if (n == null) {
            return false;
        }
        
        Object setting = ValueExtractor.getValue(n);
        
        if (setting != null) {
            // save it into the settings map.
            // if the node has an id set, we will use that as the setting name
            String settingName = n.getId();
            
            // but if the id is not set, we will use a generic naming scheme
            if (settingName == null || settingName.isEmpty()) {
                settingName = "page_" /*+ previousPageIndex*/ + ".setting_" + settingCounter;  //$NON-NLS-1$ //$NON-NLS-2$
            }
            
            getSettings().put(settingName, setting);
            
            settingCounter++;
        }
        
        return setting != null;
    }
    
    
    
    /**************************************************************************
     * 
     * Support classes
     * 
     **************************************************************************/
    
    /**
     *  Base of all wizard pages. 
     *  Based on {@link DialogPane}
     */
    // TODO this should just contain a ControlsFX Form, but for now it is hand-coded
    public static class WizardPane extends DialogPane {
    	
    	/**
    	 * Creates an instance of wizard pane.
    	 */
        public WizardPane() {
        	getStyleClass().add("wizard-pane");
        }

        /**
         * Called on entering a page. This is a good place to read values from wizard settings 
         * and assign them to controls on the page
         * @param wizard which page will be used on
         */
        public void onEnteringPage(Wizard wizard) {
        }
        
        /**
         * Called on existing the page. 
         * This is a good place to read values from page controls and store them in wizard settings
         * @param wizard which page was used on
         */
        public void onExitingPage(Wizard wizard) {
            
        }
    }
    
    /**
     * Represents the page flow of the wizard.<br/>
     * Defines only methods required to move forward in the wizard logic. 
     * Backward movement is automatically handled by wizard itself, using internal page history.   
     */
    public interface Flow {
    	
    	/** 
    	 * Advances wizard to the next page if possible.
    	 * @param currentPage current wizard page
    	 * @return {@link Optional} value the next wizard page 
    	 */
    	Optional<WizardPane> advance(WizardPane currentPage);
    	
    	/**
    	 * Check if advancing to next page is possible
    	 * @param currentPage current wizard page
    	 * @return true if advance is possible otherwise false
    	 */
    	boolean canAdvance(WizardPane currentPage);
    }
    
}
=======
/**
 * Copyright (c) 2014 ControlsFX
 * All rights reserved.
 *
 * Redistribution and use in source and binary forms, with or without
 * modification, are permitted provided that the following conditions are met:
 *     * Redistributions of source code must retain the above copyright
 * notice, this list of conditions and the following disclaimer.
 *     * Redistributions in binary form must reproduce the above copyright
 * notice, this list of conditions and the following disclaimer in the
 * documentation and/or other materials provided with the distribution.
 *     * Neither the name of ControlsFX, any associated website, nor the
 * names of its contributors may be used to endorse or promote products
 * derived from this software without specific prior written permission.
 *
 * THIS SOFTWARE IS PROVIDED BY THE COPYRIGHT HOLDERS AND CONTRIBUTORS "AS IS" AND
 * ANY EXPRESS OR IMPLIED WARRANTIES, INCLUDING, BUT NOT LIMITED TO, THE IMPLIED
 * WARRANTIES OF MERCHANTABILITY AND FITNESS FOR A PARTICULAR PURPOSE ARE
 * DISCLAIMED. IN NO EVENT SHALL CONTROLSFX BE LIABLE FOR ANY
 * DIRECT, INDIRECT, INCIDENTAL, SPECIAL, EXEMPLARY, OR CONSEQUENTIAL DAMAGES
 * (INCLUDING, BUT NOT LIMITED TO, PROCUREMENT OF SUBSTITUTE GOODS OR SERVICES;
 * LOSS OF USE, DATA, OR PROFITS; OR BUSINESS INTERRUPTION) HOWEVER CAUSED AND
 * ON ANY THEORY OF LIABILITY, WHETHER IN CONTRACT, STRICT LIABILITY, OR TORT
 * (INCLUDING NEGLIGENCE OR OTHERWISE) ARISING IN ANY WAY OUT OF THE USE OF THIS
 * SOFTWARE, EVEN IF ADVISED OF THE POSSIBILITY OF SUCH DAMAGE.
 */
package org.controlsfx.dialog.wizard;

import static impl.org.controlsfx.i18n.Localization.asKey;
import static impl.org.controlsfx.i18n.Localization.localize;

import java.util.HashMap;
import java.util.List;
import java.util.Optional;
import java.util.Stack;
import java.util.function.BooleanSupplier;

import javafx.beans.property.ObjectProperty;
import javafx.beans.property.SimpleObjectProperty;
import javafx.collections.FXCollections;
import javafx.collections.ObservableMap;
import javafx.event.ActionEvent;
import javafx.event.EventHandler;
import javafx.scene.Node;
import javafx.scene.control.Button;
import javafx.scene.control.ButtonBar.ButtonData;
import javafx.scene.control.ButtonType;
import javafx.scene.control.Dialog;
import javafx.scene.control.DialogPane;
import javafx.stage.Window;

import org.controlsfx.tools.ValueExtractor;
import org.controlsfx.validation.ValidationSupport;

import com.sun.javafx.css.StyleManager;

/**
 * <p>The API for creating multi-page Wizards, based on JavaFX {@link Dialog} API.<br/> 
 * Wizard can be setup in following few steps:<p/>
 * <ul>
 *    <li>Design wizard pages by inheriting them from {@link WizardPane}</li>
 *    <li>Define wizard flow by implementing {@link Wizard.Flow}</li>
 *    <li>Create and instance of the Wizard and assign flow to it</li>
 *    <li>Execute the wizard using showAndWait method</li>
 *    <li>Values can be extracted from settings map by calling getSettings 
 * </ul>    
 * <p>For simple, linear wizards {@link LinearWizardFlow} can be used. 
 * It is a flow based on a collection of wizard pages. Here is the example:</p>
 * 
 *  <pre>
 * {@code 
 * 
 * // Create pages. Here for simplicity we just create and instance of WizardPane.
 *     WizardPane page1 = new WizardPane(); 
 *     WizardPane page2 = new WizardPane(); 
 *     WizardPane page2 = new WizardPane(); 
 *     
 *     // create wizard
 *     Wizard wizard = new Wizard();
 *     
 *     // create and assign the flow
 *     wizard.setFlow(new LinearWizardFlow(page1, page2, page3));
 *     
 *     // show wizard and wait for response
 *     wizard.showAndWait().ifPresent(result -> {
 *         if (result == ButtonType.FINISH) {
 *             System.out.println("Wizard finished, settings: " + wizard.getSettings());
 *         }
 *     });
 * 
 * }
 * </pre>
 * 
 * <p>For more complex wizard flows we suggest to create a custom ones, describing page traversal logic. 
 * Here is a simplified example: </p>
 * 
 * <pre>
 * {@code
 *   
 *   Wizard.Flow branchingFlow = new Wizard.Flow() {
 *
 *          @Override
 *          public Optional<WizardPane> advance(WizardPane currentPage) {
 *              return Optional.of(getNext(currentPage));
 *          }
 *
 *          @Override
 *          public boolean canAdvance(WizardPane currentPage) {
 *              return currentPage != page3;
 *          }
 *          
 *          private WizardPane getNext(WizardPane currentPage) {
 *              if ( currentPage == null ) {
 *                  return page1;
 *              } else if ( currentPage == page1) {
 *                  return page1.skipNextPage()? page3: page2;
 *              } else {
 *                  return page3;
 *              }
 *          }
 *          
 *   };
 *      
 * }
 * </pre>
 */
public class Wizard {
    
    
    /**************************************************************************
     * 
     * Static fields
     * 
     **************************************************************************/
	static {
		// refer to ControlsFXControl for why this is necessary
		StyleManager.getInstance().addUserAgentStylesheet(
				Wizard.class.getResource("wizard.css").toExternalForm()); //$NON-NLS-1$
	}
    
    
    /**************************************************************************
     * 
     * Private fields
     * 
     **************************************************************************/
    
    private Dialog<ButtonType> dialog;
    
    private final ObservableMap<String, Object> settings = FXCollections.observableHashMap();
    
    private final Stack<WizardPane> pageHistory = new Stack<>(); 
    
    private Optional<WizardPane> currentPage = Optional.empty();
    
    private final ValidationSupport validationSupport = new ValidationSupport();
    
//    
    private final ButtonType BUTTON_PREVIOUS = new ButtonType(localize(asKey("wizard.previous.button")), ButtonData.BACK_PREVIOUS); //$NON-NLS-1$
    private final EventHandler<ActionEvent> BUTTON_PREVIOUS_ACTION_HANDLER = actionEvent -> {
        actionEvent.consume();
        currentPage = Optional.ofNullable( pageHistory.isEmpty()? null: pageHistory.pop() );
        updatePage(dialog,false);
    };
    
    private final ButtonType BUTTON_NEXT = new ButtonType(localize(asKey("wizard.next.button")), ButtonData.NEXT_FORWARD); //$NON-NLS-1$
    private final EventHandler<ActionEvent> BUTTON_NEXT_ACTION_HANDLER = actionEvent -> {
        actionEvent.consume();
        currentPage.ifPresent(page->pageHistory.push(page));
        currentPage = getFlow().advance(currentPage.orElse(null));
        updatePage(dialog,true);
    };
    
    
    
    /**************************************************************************
     * 
     * Constructors
     * 
     **************************************************************************/
    
    /**
     * Creates an instance of the wizard without owner
     */
    public Wizard() {
        this(null);
    }
    
    /**
     * Creates an instance of the wizard.
     * @param owner, owner window is deduced from it. 
     */
    private Wizard(Object owner) {
        this(owner, ""); //$NON-NLS-1$
    }
    
    /**
     * Creates an instance of the wizard.
     * @param owner, owner window is deduced from it. 
     * @param title wizard title
     */
    private Wizard(Object owner, String title) {
//        this.owner = owner;
//        this.title = title;
        
        validationSupport.validationResultProperty().addListener( (o, ov, nv) -> validateActionState());
        
        dialog = new Dialog<>();
        dialog.setTitle(title);
        
        Window window = null;
        if ( owner instanceof Window) { 
        	window = (Window)owner;
        } else if ( owner instanceof Node ) {
        	window = ((Node)owner).getScene().getWindow();
        }
        
        dialog.initOwner(window);
        
//        hello.dialog.initOwner(owner); // TODO add initOwner API
        
    }
    
    
    
    /**************************************************************************
     * 
     * Public API
     * 
     **************************************************************************/
    
//    /**
//     * Shows the wizard but does not wait for a user response (in other words,
//     * this brings up a non-blocking dialog). Users of this API must either
//     * poll the {@link #resultProperty() result property}, or else add a listener
//     * to the result property to be informed of when it is set.
//     */
//    public final void show() {
//        dialog.show();
//    }
    
    /**
     * Shows the wizard and waits for the user response (in other words, brings 
     * up a blocking dialog, with the returned value the users input).
     * 
     * @return An {@link Optional} that contains the {@link #resultProperty() result}.
     *         Refer to the {@link Dialog} class documentation for more detail.
     */
    public final Optional<ButtonType> showAndWait() {
        return dialog.showAndWait();
    }
    
    // --- settings
    
    /**
     * Wizards settings is the place where all data from pages is kept once the user moves on from the page. 
     * @return wizard settings
     */
    public final ObservableMap<String, Object> getSettings() {
        return settings;
    }
    
    
    
    /**************************************************************************
     * 
     * Properties
     * 
     **************************************************************************/
    
    // --- flow
    private ObjectProperty<Flow> flow = new SimpleObjectProperty<Flow>(new LinearWizardFlow()) {
        @Override protected void invalidated() {
            updatePage(dialog,false);
        }
        
        @Override public void set(Flow flow) {
        	super.set(flow);
        	pageHistory.clear();
        	if ( flow != null ) {
        		currentPage = flow.advance(currentPage.orElse(null));
        		updatePage(dialog,true);
        	}
        };
    };
    
    /**
     * {@link Flow} property
     * @return property representing current wizard flow
     */
    public final ObjectProperty<Flow> flowProperty() {
        return flow;
    }
    
    /**
     * Current wizard {@link Flow}
     * @return returns current {@link Flow}
     */
    public final Flow getFlow() {
        return flow.get();
    }
    
    /** 
     * Sets current {@link Flow}
     * @param flow will become a wizard {@link Flow}.
     */
    public final void setFlow(Flow flow) {
        this.flow.set(flow);
    }
    
    
    // --- Properties
    private static final Object USER_DATA_KEY = new Object();
    
    // A map containing a set of properties for this Wizard
    private ObservableMap<Object, Object> properties;

    /**
      * Returns an observable map of properties on this Wizard for use primarily
      * by application developers.
      *
      * @return an observable map of properties on this Wizard for use primarily
      * by application developers
     */
     public final ObservableMap<Object, Object> getProperties() {
        if (properties == null) {
            properties = FXCollections.observableMap(new HashMap<>());
        }
        return properties;
    }
    
    /**
     * Tests if this Wizard has properties.
     * @return true if this Wizard has properties.
     */
     public boolean hasProperties() {
        return properties != null && !properties.isEmpty();
    }

     
    // --- UserData
    /**
     * Convenience method for setting a single Object property that can be
     * retrieved at a later date. This is functionally equivalent to calling
     * the getProperties().put(Object key, Object value) method. This can later
     * be retrieved by calling {@link helloworld.dialog.wizard.Wizard#getUserData()}.
     *
     * @param value The value to be stored - this can later be retrieved by calling
     *          {@link helloworld.dialog.wizard.Wizard#getUserData()}.
     */
    public void setUserData(Object value) {
        getProperties().put(USER_DATA_KEY, value);
    }

    /**
     * Returns a previously set Object property, or null if no such property
     * has been set using the {@link helloworld.dialog.wizard.Wizard#setUserData(Object)} method.
     *
     * @return The Object that was previously set, or null if no property
     *          has been set or if null was set.
     */
    public Object getUserData() {
        return getProperties().get(USER_DATA_KEY);
    }
    
    /**
     * Returns an instance of {@link ValidationSupport}, which can be used for page validation
     * @return {@link ValidationSupport} instance
     */
    public ValidationSupport getValidationSupport() {
		return validationSupport;
	}
    
    
    /**************************************************************************
     * 
     * Private implementation
     * 
     **************************************************************************/
    
    private void updatePage(Dialog<ButtonType> dialog, boolean advancing) {
        Flow flow = getFlow();
        if (flow == null) {
            return;
        }
        
        Optional<WizardPane> prevPage = Optional.ofNullable( pageHistory.isEmpty()? null: pageHistory.peek()); 
        prevPage.ifPresent( page -> {
	        // if we are going forward in the wizard, we read in the settings 
	        // from the page and store them in the settings map.
	        // If we are going backwards, we do nothing
	        if (advancing) {
	        	readSettings(page);
	        }
	        
	        // give the previous wizard page a chance to update the pages list
	        // based on the settings it has received
	        page.onExitingPage(this);
        });
        
        currentPage.ifPresent(currentPage -> {
            // put in default actions
            List<ButtonType> buttons = currentPage.getButtonTypes();
            if (! buttons.contains(BUTTON_PREVIOUS)) {
                buttons.add(BUTTON_PREVIOUS);
                Button button = (Button)currentPage.lookupButton(BUTTON_PREVIOUS);
                button.addEventFilter(ActionEvent.ACTION, BUTTON_PREVIOUS_ACTION_HANDLER);
            }
            if (! buttons.contains(BUTTON_NEXT)) {
                buttons.add(BUTTON_NEXT);
                Button button = (Button)currentPage.lookupButton(BUTTON_NEXT);
                button.addEventFilter(ActionEvent.ACTION, BUTTON_NEXT_ACTION_HANDLER);
            }
            if (! buttons.contains(ButtonType.FINISH)) buttons.add(ButtonType.FINISH);
            if (! buttons.contains(ButtonType.CANCEL)) buttons.add(ButtonType.CANCEL);
                
            // then give user a chance to modify the default actions
            currentPage.onEnteringPage(this);
            
            // and then switch to the new pane
            dialog.setDialogPane(currentPage);
        });
        
        validateActionState();
    }
    
    private void validateActionState() {
        final List<ButtonType> currentPaneButtons = dialog.getDialogPane().getButtonTypes();
        
        // Note that we put the 'next' and 'finish' actions at the beginning of 
        // the actions list, so that it takes precedence as the default button, 
        // over, say, cancel. We will probably want to handle this better in the
        // future...
        
        if (!getFlow().canAdvance(currentPage.orElse(null))) {
            currentPaneButtons.remove(BUTTON_NEXT);
            
//            currentPaneActions.add(0, ACTION_FINISH);
//            ACTION_FINISH.setDisabled( validationSupport.isInvalid());
        } else {
            if (currentPaneButtons.contains(BUTTON_NEXT)) {
                currentPaneButtons.remove(BUTTON_NEXT);
                currentPaneButtons.add(0, BUTTON_NEXT);
                Button button = (Button)dialog.getDialogPane().lookupButton(BUTTON_NEXT);
                button.addEventFilter(ActionEvent.ACTION, BUTTON_NEXT_ACTION_HANDLER);
            }
            currentPaneButtons.remove(ButtonType.FINISH);
//            ACTION_NEXT.setDisabled( validationSupport.isInvalid());
        }

        validateButton( BUTTON_PREVIOUS, () -> pageHistory.isEmpty());
        validateButton( BUTTON_NEXT,     () -> validationSupport.isInvalid());

    }
    
    // Functional design allows to delay condition evaluation until it is actually needed 
    private void validateButton( ButtonType buttonType, BooleanSupplier condition) {
    	Button btn = (Button)dialog.getDialogPane().lookupButton(buttonType);
        if ( btn != null ) {
        	btn.setDisable(condition.getAsBoolean());
        }
    }
    
    private int settingCounter;
    private void readSettings(WizardPane page) {
        // for now we cannot know the structure of the page, so we just drill down
        // through the entire scenegraph (from page.content down) until we get
        // to the leaf nodes. We stop only if we find a node that is a
        // ValueContainer (either by implementing the interface), or being 
        // listed in the internal valueContainers map.
        
        settingCounter = 0;
        checkNode(page.getContent());
    }
    
    private boolean checkNode(Node n) {
        boolean success = readSetting(n);
        
        if (success) {
            // we've added the setting to the settings map and we should stop drilling deeper
            return true;
        } else {
            // go into children of this node (if possible) and see if we can get
            // a value from them (recursively)
            List<Node> children = ImplUtils.getChildren(n, false);
            
            // we're doing a depth-first search, where we stop drilling down
            // once we hit a successful read
            boolean childSuccess = false;
            for (Node child : children) {
                childSuccess |= checkNode(child);
            }
            return childSuccess;
        }
    }
    
    private boolean readSetting(Node n) {
        if (n == null) {
            return false;
        }
        
        Object setting = ValueExtractor.getValue(n);
        
        if (setting != null) {
            // save it into the settings map.
            // if the node has an id set, we will use that as the setting name
            String settingName = n.getId();
            
            // but if the id is not set, we will use a generic naming scheme
            if (settingName == null || settingName.isEmpty()) {
                settingName = "page_" /*+ previousPageIndex*/ + ".setting_" + settingCounter;  //$NON-NLS-1$ //$NON-NLS-2$
            }
            
            getSettings().put(settingName, setting);
            
            settingCounter++;
        }
        
        return setting != null;
    }
    
    
    
    /**************************************************************************
     * 
     * Support classes
     * 
     **************************************************************************/
    
    /**
     *  Base of all wizard pages. 
     *  Based on {@link DialogPane}
     */
    // TODO this should just contain a ControlsFX Form, but for now it is hand-coded
    public static class WizardPane extends DialogPane {
    	
    	/**
    	 * Creates an instance of wizard pane.
    	 */
        public WizardPane() {
        	getStyleClass().add("wizard-pane");
        }

        /**
         * Called on entering a page. This is a good place to read values from wizard settings 
         * and assign them to controls on the page
         * @param wizard which page will be used on
         */
        public void onEnteringPage(Wizard wizard) {
        }
        
        /**
         * Called on existing the page. 
         * This is a good place to read values from page controls and store them in wizard settings
         * @param wizard which page was used on
         */
        public void onExitingPage(Wizard wizard) {
            
        }
    }
    
    /**
     * Represents the page flow of the wizard.<br/>
     * Defines only methods required to move forward in the wizard logic. 
     * Backward movement is automatically handled by wizard itself, using internal page history.   
     */
    public interface Flow {
    	
    	/** 
    	 * Advances wizard to the next page if possible.
    	 * @param currentPage current wizard page
    	 * @return {@link Optional} value the next wizard page 
    	 */
    	Optional<WizardPane> advance(WizardPane currentPage);
    	
    	/**
    	 * Check if advancing to next page is possible
    	 * @param currentPage current wizard page
    	 * @return true if advance is possible otherwise false
    	 */
    	boolean canAdvance(WizardPane currentPage);
    }
    
}
>>>>>>> ca4faad0
<|MERGE_RESOLUTION|>--- conflicted
+++ resolved
@@ -1,1171 +1,585 @@
-<<<<<<< HEAD
-/**
- * Copyright (c) 2014 ControlsFX
- * All rights reserved.
- *
- * Redistribution and use in source and binary forms, with or without
- * modification, are permitted provided that the following conditions are met:
- *     * Redistributions of source code must retain the above copyright
- * notice, this list of conditions and the following disclaimer.
- *     * Redistributions in binary form must reproduce the above copyright
- * notice, this list of conditions and the following disclaimer in the
- * documentation and/or other materials provided with the distribution.
- *     * Neither the name of ControlsFX, any associated website, nor the
- * names of its contributors may be used to endorse or promote products
- * derived from this software without specific prior written permission.
- *
- * THIS SOFTWARE IS PROVIDED BY THE COPYRIGHT HOLDERS AND CONTRIBUTORS "AS IS" AND
- * ANY EXPRESS OR IMPLIED WARRANTIES, INCLUDING, BUT NOT LIMITED TO, THE IMPLIED
- * WARRANTIES OF MERCHANTABILITY AND FITNESS FOR A PARTICULAR PURPOSE ARE
- * DISCLAIMED. IN NO EVENT SHALL CONTROLSFX BE LIABLE FOR ANY
- * DIRECT, INDIRECT, INCIDENTAL, SPECIAL, EXEMPLARY, OR CONSEQUENTIAL DAMAGES
- * (INCLUDING, BUT NOT LIMITED TO, PROCUREMENT OF SUBSTITUTE GOODS OR SERVICES;
- * LOSS OF USE, DATA, OR PROFITS; OR BUSINESS INTERRUPTION) HOWEVER CAUSED AND
- * ON ANY THEORY OF LIABILITY, WHETHER IN CONTRACT, STRICT LIABILITY, OR TORT
- * (INCLUDING NEGLIGENCE OR OTHERWISE) ARISING IN ANY WAY OUT OF THE USE OF THIS
- * SOFTWARE, EVEN IF ADVISED OF THE POSSIBILITY OF SUCH DAMAGE.
- */
-package org.controlsfx.dialog.wizard;
-
-import static impl.org.controlsfx.i18n.Localization.asKey;
-import static impl.org.controlsfx.i18n.Localization.localize;
-import impl.org.controlsfx.ImplUtils;
-
-import java.util.HashMap;
-import java.util.List;
-import java.util.Optional;
-import java.util.Stack;
-import java.util.function.BooleanSupplier;
-
-import javafx.beans.property.ObjectProperty;
-import javafx.beans.property.SimpleObjectProperty;
-import javafx.collections.FXCollections;
-import javafx.collections.ObservableMap;
-import javafx.event.ActionEvent;
-import javafx.event.EventHandler;
-import javafx.scene.Node;
-import javafx.scene.control.Button;
-import javafx.scene.control.ButtonBar.ButtonData;
-import javafx.scene.control.ButtonType;
-import javafx.scene.control.Dialog;
-import javafx.scene.control.DialogPane;
-import javafx.stage.Window;
-
-import org.controlsfx.validation.ValidationSupport;
-
-import com.sun.javafx.css.StyleManager;
-
-/**
- * <p>The API for creating multi-page Wizards, based on JavaFX {@link Dialog} API.<br/> 
- * Wizard can be setup in following few steps:<p/>
- * <ul>
- *    <li>Design wizard pages by inheriting them from {@link WizardPane}</li>
- *    <li>Define wizard flow by implementing {@link Wizard.Flow}</li>
- *    <li>Create and instance of the Wizard and assign flow to it</li>
- *    <li>Execute the wizard using showAndWait method</li>
- *    <li>Values can be extracted from settings map by calling getSettings 
- * </ul>    
- * <p>For simple, linear wizards {@link LinearWizardFlow} can be used. 
- * It is a flow based on a collection of wizard pages. Here is the example:</p>
- * 
- *  <pre>
- * {@code 
- * 
- * // Create pages. Here for simplicity we just create and instance of WizardPane.
- *     WizardPane page1 = new WizardPane(); 
- *     WizardPane page2 = new WizardPane(); 
- *     WizardPane page2 = new WizardPane(); 
- *     
- *     // create wizard
- *     Wizard wizard = new Wizard();
- *     
- *     // create and assign the flow
- *     wizard.setFlow(new LinearWizardFlow(page1, page2, page3));
- *     
- *     // show wizard and wait for response
- *     wizard.showAndWait().ifPresent(result -> {
- *         if (result == ButtonType.FINISH) {
- *             System.out.println("Wizard finished, settings: " + wizard.getSettings());
- *         }
- *     });
- * 
- * }
- * </pre>
- * 
- * <p>For more complex wizard flows we suggest to create a custom ones, describing page traversal logic. 
- * Here is a simplified example: </p>
- * 
- * <pre>
- * {@code
- *   
- *   Wizard.Flow branchingFlow = new Wizard.Flow() {
- *
- *          @Override
- *          public Optional<WizardPane> advance(WizardPane currentPage) {
- *              return Optional.of(getNext(currentPage));
- *          }
- *
- *          @Override
- *          public boolean canAdvance(WizardPane currentPage) {
- *              return currentPage != page3;
- *          }
- *          
- *          private WizardPane getNext(WizardPane currentPage) {
- *              if ( currentPage == null ) {
- *                  return page1;
- *              } else if ( currentPage == page1) {
- *                  return page1.skipNextPage()? page3: page2;
- *              } else {
- *                  return page3;
- *              }
- *          }
- *          
- *   };
- *      
- * }
- * </pre>
- */
-public class Wizard {
-    
-    
-    /**************************************************************************
-     * 
-     * Static fields
-     * 
-     **************************************************************************/
-	static {
-		// refer to ControlsFXControl for why this is necessary
-		StyleManager.getInstance().addUserAgentStylesheet(
-				Wizard.class.getResource("wizard.css").toExternalForm()); //$NON-NLS-1$
-	}
-    
-    
-    /**************************************************************************
-     * 
-     * Private fields
-     * 
-     **************************************************************************/
-    
-    private Dialog<ButtonType> dialog;
-    
-    private final ObservableMap<String, Object> settings = FXCollections.observableHashMap();
-    
-    private final Stack<WizardPane> pageHistory = new Stack<>(); 
-    
-    private Optional<WizardPane> currentPage = Optional.empty();
-    
-    private final ValidationSupport validationSupport = new ValidationSupport();
-    
-//    
-    private final ButtonType BUTTON_PREVIOUS = new ButtonType(localize(asKey("wizard.previous.button")), ButtonData.BACK_PREVIOUS); //$NON-NLS-1$
-    private final EventHandler<ActionEvent> BUTTON_PREVIOUS_ACTION_HANDLER = actionEvent -> {
-        actionEvent.consume();
-        currentPage = Optional.ofNullable( pageHistory.isEmpty()? null: pageHistory.pop() );
-        updatePage(dialog,false);
-    };
-    
-    private final ButtonType BUTTON_NEXT = new ButtonType(localize(asKey("wizard.next.button")), ButtonData.NEXT_FORWARD); //$NON-NLS-1$
-    private final EventHandler<ActionEvent> BUTTON_NEXT_ACTION_HANDLER = actionEvent -> {
-        actionEvent.consume();
-        currentPage.ifPresent(page->pageHistory.push(page));
-        currentPage = getFlow().advance(currentPage.orElse(null));
-        updatePage(dialog,true);
-    };
-    
-    
-    
-    /**************************************************************************
-     * 
-     * Constructors
-     * 
-     **************************************************************************/
-    
-    /**
-     * Creates an instance of the wizard without owner
-     */
-    public Wizard() {
-        this(null);
-    }
-    
-    /**
-     * Creates an instance of the wizard.
-     * @param owner, owner window is deduced from it. 
-     */
-    private Wizard(Object owner) {
-        this(owner, ""); //$NON-NLS-1$
-    }
-    
-    /**
-     * Creates an instance of the wizard.
-     * @param owner, owner window is deduced from it. 
-     * @param title wizard title
-     */
-    private Wizard(Object owner, String title) {
-//        this.owner = owner;
-//        this.title = title;
-        
-        validationSupport.validationResultProperty().addListener( (o, ov, nv) -> validateActionState());
-        
-        dialog = new Dialog<>();
-        dialog.setTitle(title);
-        
-        Window window = null;
-        if ( owner instanceof Window) { 
-        	window = (Window)owner;
-        } else if ( owner instanceof Node ) {
-        	window = ((Node)owner).getScene().getWindow();
-        }
-        
-        dialog.initOwner(window);
-        
-//        hello.dialog.initOwner(owner); // TODO add initOwner API
-        
-    }
-    
-    
-    
-    /**************************************************************************
-     * 
-     * Public API
-     * 
-     **************************************************************************/
-    
-//    /**
-//     * Shows the wizard but does not wait for a user response (in other words,
-//     * this brings up a non-blocking dialog). Users of this API must either
-//     * poll the {@link #resultProperty() result property}, or else add a listener
-//     * to the result property to be informed of when it is set.
-//     */
-//    public final void show() {
-//        dialog.show();
-//    }
-    
-    /**
-     * Shows the wizard and waits for the user response (in other words, brings 
-     * up a blocking dialog, with the returned value the users input).
-     * 
-     * @return An {@link Optional} that contains the {@link #resultProperty() result}.
-     *         Refer to the {@link Dialog} class documentation for more detail.
-     */
-    public final Optional<ButtonType> showAndWait() {
-        return dialog.showAndWait();
-    }
-    
-    // --- settings
-    
-    /**
-     * Wizards settings is the place where all data from pages is kept once the user moves on from the page. 
-     * @return wizard settings
-     */
-    public final ObservableMap<String, Object> getSettings() {
-        return settings;
-    }
-    
-    
-    
-    /**************************************************************************
-     * 
-     * Properties
-     * 
-     **************************************************************************/
-    
-    // --- flow
-    private ObjectProperty<Flow> flow = new SimpleObjectProperty<Flow>(new LinearWizardFlow()) {
-        @Override protected void invalidated() {
-            updatePage(dialog,false);
-        }
-        
-        @Override public void set(Flow flow) {
-        	super.set(flow);
-        	pageHistory.clear();
-        	if ( flow != null ) {
-        		currentPage = flow.advance(currentPage.orElse(null));
-        		updatePage(dialog,true);
-        	}
-        };
-    };
-    
-    /**
-     * {@link Flow} property
-     * @return property representing current wizard flow
-     */
-    public final ObjectProperty<Flow> flowProperty() {
-        return flow;
-    }
-    
-    /**
-     * Current wizard {@link Flow}
-     * @return returns current {@link Flow}
-     */
-    public final Flow getFlow() {
-        return flow.get();
-    }
-    
-    /** 
-     * Sets current {@link Flow}
-     * @param flow will become a wizard {@link Flow}.
-     */
-    public final void setFlow(Flow flow) {
-        this.flow.set(flow);
-    }
-    
-    
-    // --- Properties
-    private static final Object USER_DATA_KEY = new Object();
-    
-    // A map containing a set of properties for this Wizard
-    private ObservableMap<Object, Object> properties;
-
-    /**
-      * Returns an observable map of properties on this Wizard for use primarily
-      * by application developers.
-      *
-      * @return an observable map of properties on this Wizard for use primarily
-      * by application developers
-     */
-     public final ObservableMap<Object, Object> getProperties() {
-        if (properties == null) {
-            properties = FXCollections.observableMap(new HashMap<>());
-        }
-        return properties;
-    }
-    
-    /**
-     * Tests if this Wizard has properties.
-     * @return true if this Wizard has properties.
-     */
-     public boolean hasProperties() {
-        return properties != null && !properties.isEmpty();
-    }
-
-     
-    // --- UserData
-    /**
-     * Convenience method for setting a single Object property that can be
-     * retrieved at a later date. This is functionally equivalent to calling
-     * the getProperties().put(Object key, Object value) method. This can later
-     * be retrieved by calling {@link helloworld.dialog.wizard.Wizard#getUserData()}.
-     *
-     * @param value The value to be stored - this can later be retrieved by calling
-     *          {@link helloworld.dialog.wizard.Wizard#getUserData()}.
-     */
-    public void setUserData(Object value) {
-        getProperties().put(USER_DATA_KEY, value);
-    }
-
-    /**
-     * Returns a previously set Object property, or null if no such property
-     * has been set using the {@link helloworld.dialog.wizard.Wizard#setUserData(Object)} method.
-     *
-     * @return The Object that was previously set, or null if no property
-     *          has been set or if null was set.
-     */
-    public Object getUserData() {
-        return getProperties().get(USER_DATA_KEY);
-    }
-    
-    /**
-     * Returns an instance of {@link ValidationSupport}, which can be used for page validation
-     * @return {@link ValidationSupport} instance
-     */
-    public ValidationSupport getValidationSupport() {
-		return validationSupport;
-	}
-    
-    
-    /**************************************************************************
-     * 
-     * Private implementation
-     * 
-     **************************************************************************/
-    
-    private void updatePage(Dialog<ButtonType> dialog, boolean advancing) {
-        Flow flow = getFlow();
-        if (flow == null) {
-            return;
-        }
-        
-        Optional<WizardPane> prevPage = Optional.ofNullable( pageHistory.isEmpty()? null: pageHistory.peek()); 
-        prevPage.ifPresent( page -> {
-	        // if we are going forward in the wizard, we read in the settings 
-	        // from the page and store them in the settings map.
-	        // If we are going backwards, we do nothing
-	        if (advancing) {
-	        	readSettings(page);
-	        }
-	        
-	        // give the previous wizard page a chance to update the pages list
-	        // based on the settings it has received
-	        page.onExitingPage(this);
-        });
-        
-        currentPage.ifPresent(currentPage -> {
-            // put in default actions
-            List<ButtonType> buttons = currentPage.getButtonTypes();
-            if (! buttons.contains(BUTTON_PREVIOUS)) {
-                buttons.add(BUTTON_PREVIOUS);
-                Button button = (Button)currentPage.lookupButton(BUTTON_PREVIOUS);
-                button.addEventFilter(ActionEvent.ACTION, BUTTON_PREVIOUS_ACTION_HANDLER);
-            }
-            if (! buttons.contains(BUTTON_NEXT)) {
-                buttons.add(BUTTON_NEXT);
-                Button button = (Button)currentPage.lookupButton(BUTTON_NEXT);
-                button.addEventFilter(ActionEvent.ACTION, BUTTON_NEXT_ACTION_HANDLER);
-            }
-            if (! buttons.contains(ButtonType.FINISH)) buttons.add(ButtonType.FINISH);
-            if (! buttons.contains(ButtonType.CANCEL)) buttons.add(ButtonType.CANCEL);
-                
-            // then give user a chance to modify the default actions
-            currentPage.onEnteringPage(this);
-            
-            // and then switch to the new pane
-            dialog.setDialogPane(currentPage);
-        });
-        
-        validateActionState();
-    }
-    
-    private void validateActionState() {
-        final List<ButtonType> currentPaneButtons = dialog.getDialogPane().getButtonTypes();
-        
-        // Note that we put the 'next' and 'finish' actions at the beginning of 
-        // the actions list, so that it takes precedence as the default button, 
-        // over, say, cancel. We will probably want to handle this better in the
-        // future...
-        
-        if (!getFlow().canAdvance(currentPage.orElse(null))) {
-            currentPaneButtons.remove(BUTTON_NEXT);
-            
-//            currentPaneActions.add(0, ACTION_FINISH);
-//            ACTION_FINISH.setDisabled( validationSupport.isInvalid());
-        } else {
-            if (currentPaneButtons.contains(BUTTON_NEXT)) {
-                currentPaneButtons.remove(BUTTON_NEXT);
-                currentPaneButtons.add(0, BUTTON_NEXT);
-                Button button = (Button)dialog.getDialogPane().lookupButton(BUTTON_NEXT);
-                button.addEventFilter(ActionEvent.ACTION, BUTTON_NEXT_ACTION_HANDLER);
-            }
-            currentPaneButtons.remove(ButtonType.FINISH);
-//            ACTION_NEXT.setDisabled( validationSupport.isInvalid());
-        }
-
-        validateButton( BUTTON_PREVIOUS, () -> pageHistory.isEmpty());
-        validateButton( BUTTON_NEXT,     () -> validationSupport.isInvalid());
-
-    }
-    
-    // Functional design allows to delay condition evaluation until it is actually needed 
-    private void validateButton( ButtonType buttonType, BooleanSupplier condition) {
-    	Button btn = (Button)dialog.getDialogPane().lookupButton(buttonType);
-        if ( btn != null ) {
-        	btn.setDisable(condition.getAsBoolean());
-        }
-    }
-    
-    private int settingCounter;
-    private void readSettings(WizardPane page) {
-        // for now we cannot know the structure of the page, so we just drill down
-        // through the entire scenegraph (from page.content down) until we get
-        // to the leaf nodes. We stop only if we find a node that is a
-        // ValueContainer (either by implementing the interface), or being 
-        // listed in the internal valueContainers map.
-        
-        settingCounter = 0;
-        checkNode(page.getContent());
-    }
-    
-    private boolean checkNode(Node n) {
-        boolean success = readSetting(n);
-        
-        if (success) {
-            // we've added the setting to the settings map and we should stop drilling deeper
-            return true;
-        } else {
-            // go into children of this node (if possible) and see if we can get
-            // a value from them (recursively)
-            List<Node> children = ImplUtils.getChildren(n, false);
-            
-            // we're doing a depth-first search, where we stop drilling down
-            // once we hit a successful read
-            boolean childSuccess = false;
-            for (Node child : children) {
-                childSuccess |= checkNode(child);
-            }
-            return childSuccess;
-        }
-    }
-    
-    private boolean readSetting(Node n) {
-        if (n == null) {
-            return false;
-        }
-        
-        Object setting = ValueExtractor.getValue(n);
-        
-        if (setting != null) {
-            // save it into the settings map.
-            // if the node has an id set, we will use that as the setting name
-            String settingName = n.getId();
-            
-            // but if the id is not set, we will use a generic naming scheme
-            if (settingName == null || settingName.isEmpty()) {
-                settingName = "page_" /*+ previousPageIndex*/ + ".setting_" + settingCounter;  //$NON-NLS-1$ //$NON-NLS-2$
-            }
-            
-            getSettings().put(settingName, setting);
-            
-            settingCounter++;
-        }
-        
-        return setting != null;
-    }
-    
-    
-    
-    /**************************************************************************
-     * 
-     * Support classes
-     * 
-     **************************************************************************/
-    
-    /**
-     *  Base of all wizard pages. 
-     *  Based on {@link DialogPane}
-     */
-    // TODO this should just contain a ControlsFX Form, but for now it is hand-coded
-    public static class WizardPane extends DialogPane {
-    	
-    	/**
-    	 * Creates an instance of wizard pane.
-    	 */
-        public WizardPane() {
-        	getStyleClass().add("wizard-pane");
-        }
-
-        /**
-         * Called on entering a page. This is a good place to read values from wizard settings 
-         * and assign them to controls on the page
-         * @param wizard which page will be used on
-         */
-        public void onEnteringPage(Wizard wizard) {
-        }
-        
-        /**
-         * Called on existing the page. 
-         * This is a good place to read values from page controls and store them in wizard settings
-         * @param wizard which page was used on
-         */
-        public void onExitingPage(Wizard wizard) {
-            
-        }
-    }
-    
-    /**
-     * Represents the page flow of the wizard.<br/>
-     * Defines only methods required to move forward in the wizard logic. 
-     * Backward movement is automatically handled by wizard itself, using internal page history.   
-     */
-    public interface Flow {
-    	
-    	/** 
-    	 * Advances wizard to the next page if possible.
-    	 * @param currentPage current wizard page
-    	 * @return {@link Optional} value the next wizard page 
-    	 */
-    	Optional<WizardPane> advance(WizardPane currentPage);
-    	
-    	/**
-    	 * Check if advancing to next page is possible
-    	 * @param currentPage current wizard page
-    	 * @return true if advance is possible otherwise false
-    	 */
-    	boolean canAdvance(WizardPane currentPage);
-    }
-    
-}
-=======
-/**
- * Copyright (c) 2014 ControlsFX
- * All rights reserved.
- *
- * Redistribution and use in source and binary forms, with or without
- * modification, are permitted provided that the following conditions are met:
- *     * Redistributions of source code must retain the above copyright
- * notice, this list of conditions and the following disclaimer.
- *     * Redistributions in binary form must reproduce the above copyright
- * notice, this list of conditions and the following disclaimer in the
- * documentation and/or other materials provided with the distribution.
- *     * Neither the name of ControlsFX, any associated website, nor the
- * names of its contributors may be used to endorse or promote products
- * derived from this software without specific prior written permission.
- *
- * THIS SOFTWARE IS PROVIDED BY THE COPYRIGHT HOLDERS AND CONTRIBUTORS "AS IS" AND
- * ANY EXPRESS OR IMPLIED WARRANTIES, INCLUDING, BUT NOT LIMITED TO, THE IMPLIED
- * WARRANTIES OF MERCHANTABILITY AND FITNESS FOR A PARTICULAR PURPOSE ARE
- * DISCLAIMED. IN NO EVENT SHALL CONTROLSFX BE LIABLE FOR ANY
- * DIRECT, INDIRECT, INCIDENTAL, SPECIAL, EXEMPLARY, OR CONSEQUENTIAL DAMAGES
- * (INCLUDING, BUT NOT LIMITED TO, PROCUREMENT OF SUBSTITUTE GOODS OR SERVICES;
- * LOSS OF USE, DATA, OR PROFITS; OR BUSINESS INTERRUPTION) HOWEVER CAUSED AND
- * ON ANY THEORY OF LIABILITY, WHETHER IN CONTRACT, STRICT LIABILITY, OR TORT
- * (INCLUDING NEGLIGENCE OR OTHERWISE) ARISING IN ANY WAY OUT OF THE USE OF THIS
- * SOFTWARE, EVEN IF ADVISED OF THE POSSIBILITY OF SUCH DAMAGE.
- */
-package org.controlsfx.dialog.wizard;
-
-import static impl.org.controlsfx.i18n.Localization.asKey;
-import static impl.org.controlsfx.i18n.Localization.localize;
-
-import java.util.HashMap;
-import java.util.List;
-import java.util.Optional;
-import java.util.Stack;
-import java.util.function.BooleanSupplier;
-
-import javafx.beans.property.ObjectProperty;
-import javafx.beans.property.SimpleObjectProperty;
-import javafx.collections.FXCollections;
-import javafx.collections.ObservableMap;
-import javafx.event.ActionEvent;
-import javafx.event.EventHandler;
-import javafx.scene.Node;
-import javafx.scene.control.Button;
-import javafx.scene.control.ButtonBar.ButtonData;
-import javafx.scene.control.ButtonType;
-import javafx.scene.control.Dialog;
-import javafx.scene.control.DialogPane;
-import javafx.stage.Window;
-
-import org.controlsfx.tools.ValueExtractor;
-import org.controlsfx.validation.ValidationSupport;
-
-import com.sun.javafx.css.StyleManager;
-
-/**
- * <p>The API for creating multi-page Wizards, based on JavaFX {@link Dialog} API.<br/> 
- * Wizard can be setup in following few steps:<p/>
- * <ul>
- *    <li>Design wizard pages by inheriting them from {@link WizardPane}</li>
- *    <li>Define wizard flow by implementing {@link Wizard.Flow}</li>
- *    <li>Create and instance of the Wizard and assign flow to it</li>
- *    <li>Execute the wizard using showAndWait method</li>
- *    <li>Values can be extracted from settings map by calling getSettings 
- * </ul>    
- * <p>For simple, linear wizards {@link LinearWizardFlow} can be used. 
- * It is a flow based on a collection of wizard pages. Here is the example:</p>
- * 
- *  <pre>
- * {@code 
- * 
- * // Create pages. Here for simplicity we just create and instance of WizardPane.
- *     WizardPane page1 = new WizardPane(); 
- *     WizardPane page2 = new WizardPane(); 
- *     WizardPane page2 = new WizardPane(); 
- *     
- *     // create wizard
- *     Wizard wizard = new Wizard();
- *     
- *     // create and assign the flow
- *     wizard.setFlow(new LinearWizardFlow(page1, page2, page3));
- *     
- *     // show wizard and wait for response
- *     wizard.showAndWait().ifPresent(result -> {
- *         if (result == ButtonType.FINISH) {
- *             System.out.println("Wizard finished, settings: " + wizard.getSettings());
- *         }
- *     });
- * 
- * }
- * </pre>
- * 
- * <p>For more complex wizard flows we suggest to create a custom ones, describing page traversal logic. 
- * Here is a simplified example: </p>
- * 
- * <pre>
- * {@code
- *   
- *   Wizard.Flow branchingFlow = new Wizard.Flow() {
- *
- *          @Override
- *          public Optional<WizardPane> advance(WizardPane currentPage) {
- *              return Optional.of(getNext(currentPage));
- *          }
- *
- *          @Override
- *          public boolean canAdvance(WizardPane currentPage) {
- *              return currentPage != page3;
- *          }
- *          
- *          private WizardPane getNext(WizardPane currentPage) {
- *              if ( currentPage == null ) {
- *                  return page1;
- *              } else if ( currentPage == page1) {
- *                  return page1.skipNextPage()? page3: page2;
- *              } else {
- *                  return page3;
- *              }
- *          }
- *          
- *   };
- *      
- * }
- * </pre>
- */
-public class Wizard {
-    
-    
-    /**************************************************************************
-     * 
-     * Static fields
-     * 
-     **************************************************************************/
-	static {
-		// refer to ControlsFXControl for why this is necessary
-		StyleManager.getInstance().addUserAgentStylesheet(
-				Wizard.class.getResource("wizard.css").toExternalForm()); //$NON-NLS-1$
-	}
-    
-    
-    /**************************************************************************
-     * 
-     * Private fields
-     * 
-     **************************************************************************/
-    
-    private Dialog<ButtonType> dialog;
-    
-    private final ObservableMap<String, Object> settings = FXCollections.observableHashMap();
-    
-    private final Stack<WizardPane> pageHistory = new Stack<>(); 
-    
-    private Optional<WizardPane> currentPage = Optional.empty();
-    
-    private final ValidationSupport validationSupport = new ValidationSupport();
-    
-//    
-    private final ButtonType BUTTON_PREVIOUS = new ButtonType(localize(asKey("wizard.previous.button")), ButtonData.BACK_PREVIOUS); //$NON-NLS-1$
-    private final EventHandler<ActionEvent> BUTTON_PREVIOUS_ACTION_HANDLER = actionEvent -> {
-        actionEvent.consume();
-        currentPage = Optional.ofNullable( pageHistory.isEmpty()? null: pageHistory.pop() );
-        updatePage(dialog,false);
-    };
-    
-    private final ButtonType BUTTON_NEXT = new ButtonType(localize(asKey("wizard.next.button")), ButtonData.NEXT_FORWARD); //$NON-NLS-1$
-    private final EventHandler<ActionEvent> BUTTON_NEXT_ACTION_HANDLER = actionEvent -> {
-        actionEvent.consume();
-        currentPage.ifPresent(page->pageHistory.push(page));
-        currentPage = getFlow().advance(currentPage.orElse(null));
-        updatePage(dialog,true);
-    };
-    
-    
-    
-    /**************************************************************************
-     * 
-     * Constructors
-     * 
-     **************************************************************************/
-    
-    /**
-     * Creates an instance of the wizard without owner
-     */
-    public Wizard() {
-        this(null);
-    }
-    
-    /**
-     * Creates an instance of the wizard.
-     * @param owner, owner window is deduced from it. 
-     */
-    private Wizard(Object owner) {
-        this(owner, ""); //$NON-NLS-1$
-    }
-    
-    /**
-     * Creates an instance of the wizard.
-     * @param owner, owner window is deduced from it. 
-     * @param title wizard title
-     */
-    private Wizard(Object owner, String title) {
-//        this.owner = owner;
-//        this.title = title;
-        
-        validationSupport.validationResultProperty().addListener( (o, ov, nv) -> validateActionState());
-        
-        dialog = new Dialog<>();
-        dialog.setTitle(title);
-        
-        Window window = null;
-        if ( owner instanceof Window) { 
-        	window = (Window)owner;
-        } else if ( owner instanceof Node ) {
-        	window = ((Node)owner).getScene().getWindow();
-        }
-        
-        dialog.initOwner(window);
-        
-//        hello.dialog.initOwner(owner); // TODO add initOwner API
-        
-    }
-    
-    
-    
-    /**************************************************************************
-     * 
-     * Public API
-     * 
-     **************************************************************************/
-    
-//    /**
-//     * Shows the wizard but does not wait for a user response (in other words,
-//     * this brings up a non-blocking dialog). Users of this API must either
-//     * poll the {@link #resultProperty() result property}, or else add a listener
-//     * to the result property to be informed of when it is set.
-//     */
-//    public final void show() {
-//        dialog.show();
-//    }
-    
-    /**
-     * Shows the wizard and waits for the user response (in other words, brings 
-     * up a blocking dialog, with the returned value the users input).
-     * 
-     * @return An {@link Optional} that contains the {@link #resultProperty() result}.
-     *         Refer to the {@link Dialog} class documentation for more detail.
-     */
-    public final Optional<ButtonType> showAndWait() {
-        return dialog.showAndWait();
-    }
-    
-    // --- settings
-    
-    /**
-     * Wizards settings is the place where all data from pages is kept once the user moves on from the page. 
-     * @return wizard settings
-     */
-    public final ObservableMap<String, Object> getSettings() {
-        return settings;
-    }
-    
-    
-    
-    /**************************************************************************
-     * 
-     * Properties
-     * 
-     **************************************************************************/
-    
-    // --- flow
-    private ObjectProperty<Flow> flow = new SimpleObjectProperty<Flow>(new LinearWizardFlow()) {
-        @Override protected void invalidated() {
-            updatePage(dialog,false);
-        }
-        
-        @Override public void set(Flow flow) {
-        	super.set(flow);
-        	pageHistory.clear();
-        	if ( flow != null ) {
-        		currentPage = flow.advance(currentPage.orElse(null));
-        		updatePage(dialog,true);
-        	}
-        };
-    };
-    
-    /**
-     * {@link Flow} property
-     * @return property representing current wizard flow
-     */
-    public final ObjectProperty<Flow> flowProperty() {
-        return flow;
-    }
-    
-    /**
-     * Current wizard {@link Flow}
-     * @return returns current {@link Flow}
-     */
-    public final Flow getFlow() {
-        return flow.get();
-    }
-    
-    /** 
-     * Sets current {@link Flow}
-     * @param flow will become a wizard {@link Flow}.
-     */
-    public final void setFlow(Flow flow) {
-        this.flow.set(flow);
-    }
-    
-    
-    // --- Properties
-    private static final Object USER_DATA_KEY = new Object();
-    
-    // A map containing a set of properties for this Wizard
-    private ObservableMap<Object, Object> properties;
-
-    /**
-      * Returns an observable map of properties on this Wizard for use primarily
-      * by application developers.
-      *
-      * @return an observable map of properties on this Wizard for use primarily
-      * by application developers
-     */
-     public final ObservableMap<Object, Object> getProperties() {
-        if (properties == null) {
-            properties = FXCollections.observableMap(new HashMap<>());
-        }
-        return properties;
-    }
-    
-    /**
-     * Tests if this Wizard has properties.
-     * @return true if this Wizard has properties.
-     */
-     public boolean hasProperties() {
-        return properties != null && !properties.isEmpty();
-    }
-
-     
-    // --- UserData
-    /**
-     * Convenience method for setting a single Object property that can be
-     * retrieved at a later date. This is functionally equivalent to calling
-     * the getProperties().put(Object key, Object value) method. This can later
-     * be retrieved by calling {@link helloworld.dialog.wizard.Wizard#getUserData()}.
-     *
-     * @param value The value to be stored - this can later be retrieved by calling
-     *          {@link helloworld.dialog.wizard.Wizard#getUserData()}.
-     */
-    public void setUserData(Object value) {
-        getProperties().put(USER_DATA_KEY, value);
-    }
-
-    /**
-     * Returns a previously set Object property, or null if no such property
-     * has been set using the {@link helloworld.dialog.wizard.Wizard#setUserData(Object)} method.
-     *
-     * @return The Object that was previously set, or null if no property
-     *          has been set or if null was set.
-     */
-    public Object getUserData() {
-        return getProperties().get(USER_DATA_KEY);
-    }
-    
-    /**
-     * Returns an instance of {@link ValidationSupport}, which can be used for page validation
-     * @return {@link ValidationSupport} instance
-     */
-    public ValidationSupport getValidationSupport() {
-		return validationSupport;
-	}
-    
-    
-    /**************************************************************************
-     * 
-     * Private implementation
-     * 
-     **************************************************************************/
-    
-    private void updatePage(Dialog<ButtonType> dialog, boolean advancing) {
-        Flow flow = getFlow();
-        if (flow == null) {
-            return;
-        }
-        
-        Optional<WizardPane> prevPage = Optional.ofNullable( pageHistory.isEmpty()? null: pageHistory.peek()); 
-        prevPage.ifPresent( page -> {
-	        // if we are going forward in the wizard, we read in the settings 
-	        // from the page and store them in the settings map.
-	        // If we are going backwards, we do nothing
-	        if (advancing) {
-	        	readSettings(page);
-	        }
-	        
-	        // give the previous wizard page a chance to update the pages list
-	        // based on the settings it has received
-	        page.onExitingPage(this);
-        });
-        
-        currentPage.ifPresent(currentPage -> {
-            // put in default actions
-            List<ButtonType> buttons = currentPage.getButtonTypes();
-            if (! buttons.contains(BUTTON_PREVIOUS)) {
-                buttons.add(BUTTON_PREVIOUS);
-                Button button = (Button)currentPage.lookupButton(BUTTON_PREVIOUS);
-                button.addEventFilter(ActionEvent.ACTION, BUTTON_PREVIOUS_ACTION_HANDLER);
-            }
-            if (! buttons.contains(BUTTON_NEXT)) {
-                buttons.add(BUTTON_NEXT);
-                Button button = (Button)currentPage.lookupButton(BUTTON_NEXT);
-                button.addEventFilter(ActionEvent.ACTION, BUTTON_NEXT_ACTION_HANDLER);
-            }
-            if (! buttons.contains(ButtonType.FINISH)) buttons.add(ButtonType.FINISH);
-            if (! buttons.contains(ButtonType.CANCEL)) buttons.add(ButtonType.CANCEL);
-                
-            // then give user a chance to modify the default actions
-            currentPage.onEnteringPage(this);
-            
-            // and then switch to the new pane
-            dialog.setDialogPane(currentPage);
-        });
-        
-        validateActionState();
-    }
-    
-    private void validateActionState() {
-        final List<ButtonType> currentPaneButtons = dialog.getDialogPane().getButtonTypes();
-        
-        // Note that we put the 'next' and 'finish' actions at the beginning of 
-        // the actions list, so that it takes precedence as the default button, 
-        // over, say, cancel. We will probably want to handle this better in the
-        // future...
-        
-        if (!getFlow().canAdvance(currentPage.orElse(null))) {
-            currentPaneButtons.remove(BUTTON_NEXT);
-            
-//            currentPaneActions.add(0, ACTION_FINISH);
-//            ACTION_FINISH.setDisabled( validationSupport.isInvalid());
-        } else {
-            if (currentPaneButtons.contains(BUTTON_NEXT)) {
-                currentPaneButtons.remove(BUTTON_NEXT);
-                currentPaneButtons.add(0, BUTTON_NEXT);
-                Button button = (Button)dialog.getDialogPane().lookupButton(BUTTON_NEXT);
-                button.addEventFilter(ActionEvent.ACTION, BUTTON_NEXT_ACTION_HANDLER);
-            }
-            currentPaneButtons.remove(ButtonType.FINISH);
-//            ACTION_NEXT.setDisabled( validationSupport.isInvalid());
-        }
-
-        validateButton( BUTTON_PREVIOUS, () -> pageHistory.isEmpty());
-        validateButton( BUTTON_NEXT,     () -> validationSupport.isInvalid());
-
-    }
-    
-    // Functional design allows to delay condition evaluation until it is actually needed 
-    private void validateButton( ButtonType buttonType, BooleanSupplier condition) {
-    	Button btn = (Button)dialog.getDialogPane().lookupButton(buttonType);
-        if ( btn != null ) {
-        	btn.setDisable(condition.getAsBoolean());
-        }
-    }
-    
-    private int settingCounter;
-    private void readSettings(WizardPane page) {
-        // for now we cannot know the structure of the page, so we just drill down
-        // through the entire scenegraph (from page.content down) until we get
-        // to the leaf nodes. We stop only if we find a node that is a
-        // ValueContainer (either by implementing the interface), or being 
-        // listed in the internal valueContainers map.
-        
-        settingCounter = 0;
-        checkNode(page.getContent());
-    }
-    
-    private boolean checkNode(Node n) {
-        boolean success = readSetting(n);
-        
-        if (success) {
-            // we've added the setting to the settings map and we should stop drilling deeper
-            return true;
-        } else {
-            // go into children of this node (if possible) and see if we can get
-            // a value from them (recursively)
-            List<Node> children = ImplUtils.getChildren(n, false);
-            
-            // we're doing a depth-first search, where we stop drilling down
-            // once we hit a successful read
-            boolean childSuccess = false;
-            for (Node child : children) {
-                childSuccess |= checkNode(child);
-            }
-            return childSuccess;
-        }
-    }
-    
-    private boolean readSetting(Node n) {
-        if (n == null) {
-            return false;
-        }
-        
-        Object setting = ValueExtractor.getValue(n);
-        
-        if (setting != null) {
-            // save it into the settings map.
-            // if the node has an id set, we will use that as the setting name
-            String settingName = n.getId();
-            
-            // but if the id is not set, we will use a generic naming scheme
-            if (settingName == null || settingName.isEmpty()) {
-                settingName = "page_" /*+ previousPageIndex*/ + ".setting_" + settingCounter;  //$NON-NLS-1$ //$NON-NLS-2$
-            }
-            
-            getSettings().put(settingName, setting);
-            
-            settingCounter++;
-        }
-        
-        return setting != null;
-    }
-    
-    
-    
-    /**************************************************************************
-     * 
-     * Support classes
-     * 
-     **************************************************************************/
-    
-    /**
-     *  Base of all wizard pages. 
-     *  Based on {@link DialogPane}
-     */
-    // TODO this should just contain a ControlsFX Form, but for now it is hand-coded
-    public static class WizardPane extends DialogPane {
-    	
-    	/**
-    	 * Creates an instance of wizard pane.
-    	 */
-        public WizardPane() {
-        	getStyleClass().add("wizard-pane");
-        }
-
-        /**
-         * Called on entering a page. This is a good place to read values from wizard settings 
-         * and assign them to controls on the page
-         * @param wizard which page will be used on
-         */
-        public void onEnteringPage(Wizard wizard) {
-        }
-        
-        /**
-         * Called on existing the page. 
-         * This is a good place to read values from page controls and store them in wizard settings
-         * @param wizard which page was used on
-         */
-        public void onExitingPage(Wizard wizard) {
-            
-        }
-    }
-    
-    /**
-     * Represents the page flow of the wizard.<br/>
-     * Defines only methods required to move forward in the wizard logic. 
-     * Backward movement is automatically handled by wizard itself, using internal page history.   
-     */
-    public interface Flow {
-    	
-    	/** 
-    	 * Advances wizard to the next page if possible.
-    	 * @param currentPage current wizard page
-    	 * @return {@link Optional} value the next wizard page 
-    	 */
-    	Optional<WizardPane> advance(WizardPane currentPage);
-    	
-    	/**
-    	 * Check if advancing to next page is possible
-    	 * @param currentPage current wizard page
-    	 * @return true if advance is possible otherwise false
-    	 */
-    	boolean canAdvance(WizardPane currentPage);
-    }
-    
-}
->>>>>>> ca4faad0
+/**
+ * Copyright (c) 2014 ControlsFX
+ * All rights reserved.
+ *
+ * Redistribution and use in source and binary forms, with or without
+ * modification, are permitted provided that the following conditions are met:
+ *     * Redistributions of source code must retain the above copyright
+ * notice, this list of conditions and the following disclaimer.
+ *     * Redistributions in binary form must reproduce the above copyright
+ * notice, this list of conditions and the following disclaimer in the
+ * documentation and/or other materials provided with the distribution.
+ *     * Neither the name of ControlsFX, any associated website, nor the
+ * names of its contributors may be used to endorse or promote products
+ * derived from this software without specific prior written permission.
+ *
+ * THIS SOFTWARE IS PROVIDED BY THE COPYRIGHT HOLDERS AND CONTRIBUTORS "AS IS" AND
+ * ANY EXPRESS OR IMPLIED WARRANTIES, INCLUDING, BUT NOT LIMITED TO, THE IMPLIED
+ * WARRANTIES OF MERCHANTABILITY AND FITNESS FOR A PARTICULAR PURPOSE ARE
+ * DISCLAIMED. IN NO EVENT SHALL CONTROLSFX BE LIABLE FOR ANY
+ * DIRECT, INDIRECT, INCIDENTAL, SPECIAL, EXEMPLARY, OR CONSEQUENTIAL DAMAGES
+ * (INCLUDING, BUT NOT LIMITED TO, PROCUREMENT OF SUBSTITUTE GOODS OR SERVICES;
+ * LOSS OF USE, DATA, OR PROFITS; OR BUSINESS INTERRUPTION) HOWEVER CAUSED AND
+ * ON ANY THEORY OF LIABILITY, WHETHER IN CONTRACT, STRICT LIABILITY, OR TORT
+ * (INCLUDING NEGLIGENCE OR OTHERWISE) ARISING IN ANY WAY OUT OF THE USE OF THIS
+ * SOFTWARE, EVEN IF ADVISED OF THE POSSIBILITY OF SUCH DAMAGE.
+ */
+package org.controlsfx.dialog.wizard;
+
+import static impl.org.controlsfx.i18n.Localization.asKey;
+import static impl.org.controlsfx.i18n.Localization.localize;
+import impl.org.controlsfx.ImplUtils;
+
+import java.util.HashMap;
+import java.util.List;
+import java.util.Optional;
+import java.util.Stack;
+import java.util.function.BooleanSupplier;
+
+import javafx.beans.property.ObjectProperty;
+import javafx.beans.property.SimpleObjectProperty;
+import javafx.collections.FXCollections;
+import javafx.collections.ObservableMap;
+import javafx.event.ActionEvent;
+import javafx.event.EventHandler;
+import javafx.scene.Node;
+import javafx.scene.control.Button;
+import javafx.scene.control.ButtonBar.ButtonData;
+import javafx.scene.control.ButtonType;
+import javafx.scene.control.Dialog;
+import javafx.scene.control.DialogPane;
+import javafx.stage.Window;
+
+import org.controlsfx.tools.ValueExtractor;
+import org.controlsfx.validation.ValidationSupport;
+
+import com.sun.javafx.css.StyleManager;
+
+/**
+ * <p>The API for creating multi-page Wizards, based on JavaFX {@link Dialog} API.<br/> 
+ * Wizard can be setup in following few steps:<p/>
+ * <ul>
+ *    <li>Design wizard pages by inheriting them from {@link WizardPane}</li>
+ *    <li>Define wizard flow by implementing {@link Wizard.Flow}</li>
+ *    <li>Create and instance of the Wizard and assign flow to it</li>
+ *    <li>Execute the wizard using showAndWait method</li>
+ *    <li>Values can be extracted from settings map by calling getSettings 
+ * </ul>    
+ * <p>For simple, linear wizards {@link LinearWizardFlow} can be used. 
+ * It is a flow based on a collection of wizard pages. Here is the example:</p>
+ * 
+ *  <pre>
+ * {@code 
+ * 
+ * // Create pages. Here for simplicity we just create and instance of WizardPane.
+ *     WizardPane page1 = new WizardPane(); 
+ *     WizardPane page2 = new WizardPane(); 
+ *     WizardPane page2 = new WizardPane(); 
+ *     
+ *     // create wizard
+ *     Wizard wizard = new Wizard();
+ *     
+ *     // create and assign the flow
+ *     wizard.setFlow(new LinearWizardFlow(page1, page2, page3));
+ *     
+ *     // show wizard and wait for response
+ *     wizard.showAndWait().ifPresent(result -> {
+ *         if (result == ButtonType.FINISH) {
+ *             System.out.println("Wizard finished, settings: " + wizard.getSettings());
+ *         }
+ *     });
+ * 
+ * }
+ * </pre>
+ * 
+ * <p>For more complex wizard flows we suggest to create a custom ones, describing page traversal logic. 
+ * Here is a simplified example: </p>
+ * 
+ * <pre>
+ * {@code
+ *   
+ *   Wizard.Flow branchingFlow = new Wizard.Flow() {
+ *
+ *          @Override
+ *          public Optional<WizardPane> advance(WizardPane currentPage) {
+ *              return Optional.of(getNext(currentPage));
+ *          }
+ *
+ *          @Override
+ *          public boolean canAdvance(WizardPane currentPage) {
+ *              return currentPage != page3;
+ *          }
+ *          
+ *          private WizardPane getNext(WizardPane currentPage) {
+ *              if ( currentPage == null ) {
+ *                  return page1;
+ *              } else if ( currentPage == page1) {
+ *                  return page1.skipNextPage()? page3: page2;
+ *              } else {
+ *                  return page3;
+ *              }
+ *          }
+ *          
+ *   };
+ *      
+ * }
+ * </pre>
+ */
+public class Wizard {
+    
+    
+    /**************************************************************************
+     * 
+     * Static fields
+     * 
+     **************************************************************************/
+	static {
+		// refer to ControlsFXControl for why this is necessary
+		StyleManager.getInstance().addUserAgentStylesheet(
+				Wizard.class.getResource("wizard.css").toExternalForm()); //$NON-NLS-1$
+	}
+    
+    
+    /**************************************************************************
+     * 
+     * Private fields
+     * 
+     **************************************************************************/
+    
+    private Dialog<ButtonType> dialog;
+    
+    private final ObservableMap<String, Object> settings = FXCollections.observableHashMap();
+    
+    private final Stack<WizardPane> pageHistory = new Stack<>(); 
+    
+    private Optional<WizardPane> currentPage = Optional.empty();
+    
+    private final ValidationSupport validationSupport = new ValidationSupport();
+    
+//    
+    private final ButtonType BUTTON_PREVIOUS = new ButtonType(localize(asKey("wizard.previous.button")), ButtonData.BACK_PREVIOUS); //$NON-NLS-1$
+    private final EventHandler<ActionEvent> BUTTON_PREVIOUS_ACTION_HANDLER = actionEvent -> {
+        actionEvent.consume();
+        currentPage = Optional.ofNullable( pageHistory.isEmpty()? null: pageHistory.pop() );
+        updatePage(dialog,false);
+    };
+    
+    private final ButtonType BUTTON_NEXT = new ButtonType(localize(asKey("wizard.next.button")), ButtonData.NEXT_FORWARD); //$NON-NLS-1$
+    private final EventHandler<ActionEvent> BUTTON_NEXT_ACTION_HANDLER = actionEvent -> {
+        actionEvent.consume();
+        currentPage.ifPresent(page->pageHistory.push(page));
+        currentPage = getFlow().advance(currentPage.orElse(null));
+        updatePage(dialog,true);
+    };
+    
+    
+    
+    /**************************************************************************
+     * 
+     * Constructors
+     * 
+     **************************************************************************/
+    
+    /**
+     * Creates an instance of the wizard without owner
+     */
+    public Wizard() {
+        this(null);
+    }
+    
+    /**
+     * Creates an instance of the wizard.
+     * @param owner, owner window is deduced from it. 
+     */
+    private Wizard(Object owner) {
+        this(owner, ""); //$NON-NLS-1$
+    }
+    
+    /**
+     * Creates an instance of the wizard.
+     * @param owner, owner window is deduced from it. 
+     * @param title wizard title
+     */
+    private Wizard(Object owner, String title) {
+//        this.owner = owner;
+//        this.title = title;
+        
+        validationSupport.validationResultProperty().addListener( (o, ov, nv) -> validateActionState());
+        
+        dialog = new Dialog<>();
+        dialog.setTitle(title);
+        
+        Window window = null;
+        if ( owner instanceof Window) { 
+        	window = (Window)owner;
+        } else if ( owner instanceof Node ) {
+        	window = ((Node)owner).getScene().getWindow();
+        }
+        
+        dialog.initOwner(window);
+        
+//        hello.dialog.initOwner(owner); // TODO add initOwner API
+        
+    }
+    
+    
+    
+    /**************************************************************************
+     * 
+     * Public API
+     * 
+     **************************************************************************/
+    
+//    /**
+//     * Shows the wizard but does not wait for a user response (in other words,
+//     * this brings up a non-blocking dialog). Users of this API must either
+//     * poll the {@link #resultProperty() result property}, or else add a listener
+//     * to the result property to be informed of when it is set.
+//     */
+//    public final void show() {
+//        dialog.show();
+//    }
+    
+    /**
+     * Shows the wizard and waits for the user response (in other words, brings 
+     * up a blocking dialog, with the returned value the users input).
+     * 
+     * @return An {@link Optional} that contains the {@link #resultProperty() result}.
+     *         Refer to the {@link Dialog} class documentation for more detail.
+     */
+    public final Optional<ButtonType> showAndWait() {
+        return dialog.showAndWait();
+    }
+    
+    // --- settings
+    
+    /**
+     * Wizards settings is the place where all data from pages is kept once the user moves on from the page. 
+     * @return wizard settings
+     */
+    public final ObservableMap<String, Object> getSettings() {
+        return settings;
+    }
+    
+    
+    
+    /**************************************************************************
+     * 
+     * Properties
+     * 
+     **************************************************************************/
+    
+    // --- flow
+    private ObjectProperty<Flow> flow = new SimpleObjectProperty<Flow>(new LinearWizardFlow()) {
+        @Override protected void invalidated() {
+            updatePage(dialog,false);
+        }
+        
+        @Override public void set(Flow flow) {
+        	super.set(flow);
+        	pageHistory.clear();
+        	if ( flow != null ) {
+        		currentPage = flow.advance(currentPage.orElse(null));
+        		updatePage(dialog,true);
+        	}
+        };
+    };
+    
+    /**
+     * {@link Flow} property
+     * @return property representing current wizard flow
+     */
+    public final ObjectProperty<Flow> flowProperty() {
+        return flow;
+    }
+    
+    /**
+     * Current wizard {@link Flow}
+     * @return returns current {@link Flow}
+     */
+    public final Flow getFlow() {
+        return flow.get();
+    }
+    
+    /** 
+     * Sets current {@link Flow}
+     * @param flow will become a wizard {@link Flow}.
+     */
+    public final void setFlow(Flow flow) {
+        this.flow.set(flow);
+    }
+    
+    
+    // --- Properties
+    private static final Object USER_DATA_KEY = new Object();
+    
+    // A map containing a set of properties for this Wizard
+    private ObservableMap<Object, Object> properties;
+
+    /**
+      * Returns an observable map of properties on this Wizard for use primarily
+      * by application developers.
+      *
+      * @return an observable map of properties on this Wizard for use primarily
+      * by application developers
+     */
+     public final ObservableMap<Object, Object> getProperties() {
+        if (properties == null) {
+            properties = FXCollections.observableMap(new HashMap<>());
+        }
+        return properties;
+    }
+    
+    /**
+     * Tests if this Wizard has properties.
+     * @return true if this Wizard has properties.
+     */
+     public boolean hasProperties() {
+        return properties != null && !properties.isEmpty();
+    }
+
+     
+    // --- UserData
+    /**
+     * Convenience method for setting a single Object property that can be
+     * retrieved at a later date. This is functionally equivalent to calling
+     * the getProperties().put(Object key, Object value) method. This can later
+     * be retrieved by calling {@link helloworld.dialog.wizard.Wizard#getUserData()}.
+     *
+     * @param value The value to be stored - this can later be retrieved by calling
+     *          {@link helloworld.dialog.wizard.Wizard#getUserData()}.
+     */
+    public void setUserData(Object value) {
+        getProperties().put(USER_DATA_KEY, value);
+    }
+
+    /**
+     * Returns a previously set Object property, or null if no such property
+     * has been set using the {@link helloworld.dialog.wizard.Wizard#setUserData(Object)} method.
+     *
+     * @return The Object that was previously set, or null if no property
+     *          has been set or if null was set.
+     */
+    public Object getUserData() {
+        return getProperties().get(USER_DATA_KEY);
+    }
+    
+    /**
+     * Returns an instance of {@link ValidationSupport}, which can be used for page validation
+     * @return {@link ValidationSupport} instance
+     */
+    public ValidationSupport getValidationSupport() {
+		return validationSupport;
+	}
+    
+    
+    /**************************************************************************
+     * 
+     * Private implementation
+     * 
+     **************************************************************************/
+    
+    private void updatePage(Dialog<ButtonType> dialog, boolean advancing) {
+        Flow flow = getFlow();
+        if (flow == null) {
+            return;
+        }
+        
+        Optional<WizardPane> prevPage = Optional.ofNullable( pageHistory.isEmpty()? null: pageHistory.peek()); 
+        prevPage.ifPresent( page -> {
+	        // if we are going forward in the wizard, we read in the settings 
+	        // from the page and store them in the settings map.
+	        // If we are going backwards, we do nothing
+	        if (advancing) {
+	        	readSettings(page);
+	        }
+	        
+	        // give the previous wizard page a chance to update the pages list
+	        // based on the settings it has received
+	        page.onExitingPage(this);
+        });
+        
+        currentPage.ifPresent(currentPage -> {
+            // put in default actions
+            List<ButtonType> buttons = currentPage.getButtonTypes();
+            if (! buttons.contains(BUTTON_PREVIOUS)) {
+                buttons.add(BUTTON_PREVIOUS);
+                Button button = (Button)currentPage.lookupButton(BUTTON_PREVIOUS);
+                button.addEventFilter(ActionEvent.ACTION, BUTTON_PREVIOUS_ACTION_HANDLER);
+            }
+            if (! buttons.contains(BUTTON_NEXT)) {
+                buttons.add(BUTTON_NEXT);
+                Button button = (Button)currentPage.lookupButton(BUTTON_NEXT);
+                button.addEventFilter(ActionEvent.ACTION, BUTTON_NEXT_ACTION_HANDLER);
+            }
+            if (! buttons.contains(ButtonType.FINISH)) buttons.add(ButtonType.FINISH);
+            if (! buttons.contains(ButtonType.CANCEL)) buttons.add(ButtonType.CANCEL);
+                
+            // then give user a chance to modify the default actions
+            currentPage.onEnteringPage(this);
+            
+            // and then switch to the new pane
+            dialog.setDialogPane(currentPage);
+        });
+        
+        validateActionState();
+    }
+    
+    private void validateActionState() {
+        final List<ButtonType> currentPaneButtons = dialog.getDialogPane().getButtonTypes();
+        
+        // Note that we put the 'next' and 'finish' actions at the beginning of 
+        // the actions list, so that it takes precedence as the default button, 
+        // over, say, cancel. We will probably want to handle this better in the
+        // future...
+        
+        if (!getFlow().canAdvance(currentPage.orElse(null))) {
+            currentPaneButtons.remove(BUTTON_NEXT);
+            
+//            currentPaneActions.add(0, ACTION_FINISH);
+//            ACTION_FINISH.setDisabled( validationSupport.isInvalid());
+        } else {
+            if (currentPaneButtons.contains(BUTTON_NEXT)) {
+                currentPaneButtons.remove(BUTTON_NEXT);
+                currentPaneButtons.add(0, BUTTON_NEXT);
+                Button button = (Button)dialog.getDialogPane().lookupButton(BUTTON_NEXT);
+                button.addEventFilter(ActionEvent.ACTION, BUTTON_NEXT_ACTION_HANDLER);
+            }
+            currentPaneButtons.remove(ButtonType.FINISH);
+//            ACTION_NEXT.setDisabled( validationSupport.isInvalid());
+        }
+
+        validateButton( BUTTON_PREVIOUS, () -> pageHistory.isEmpty());
+        validateButton( BUTTON_NEXT,     () -> validationSupport.isInvalid());
+
+    }
+    
+    // Functional design allows to delay condition evaluation until it is actually needed 
+    private void validateButton( ButtonType buttonType, BooleanSupplier condition) {
+    	Button btn = (Button)dialog.getDialogPane().lookupButton(buttonType);
+        if ( btn != null ) {
+        	btn.setDisable(condition.getAsBoolean());
+        }
+    }
+    
+    private int settingCounter;
+    private void readSettings(WizardPane page) {
+        // for now we cannot know the structure of the page, so we just drill down
+        // through the entire scenegraph (from page.content down) until we get
+        // to the leaf nodes. We stop only if we find a node that is a
+        // ValueContainer (either by implementing the interface), or being 
+        // listed in the internal valueContainers map.
+        
+        settingCounter = 0;
+        checkNode(page.getContent());
+    }
+    
+    private boolean checkNode(Node n) {
+        boolean success = readSetting(n);
+        
+        if (success) {
+            // we've added the setting to the settings map and we should stop drilling deeper
+            return true;
+        } else {
+            // go into children of this node (if possible) and see if we can get
+            // a value from them (recursively)
+            List<Node> children = ImplUtils.getChildren(n, false);
+            
+            // we're doing a depth-first search, where we stop drilling down
+            // once we hit a successful read
+            boolean childSuccess = false;
+            for (Node child : children) {
+                childSuccess |= checkNode(child);
+            }
+            return childSuccess;
+        }
+    }
+    
+    private boolean readSetting(Node n) {
+        if (n == null) {
+            return false;
+        }
+        
+        Object setting = ValueExtractor.getValue(n);
+        
+        if (setting != null) {
+            // save it into the settings map.
+            // if the node has an id set, we will use that as the setting name
+            String settingName = n.getId();
+            
+            // but if the id is not set, we will use a generic naming scheme
+            if (settingName == null || settingName.isEmpty()) {
+                settingName = "page_" /*+ previousPageIndex*/ + ".setting_" + settingCounter;  //$NON-NLS-1$ //$NON-NLS-2$
+            }
+            
+            getSettings().put(settingName, setting);
+            
+            settingCounter++;
+        }
+        
+        return setting != null;
+    }
+    
+    
+    
+    /**************************************************************************
+     * 
+     * Support classes
+     * 
+     **************************************************************************/
+    
+    /**
+     *  Base of all wizard pages. 
+     *  Based on {@link DialogPane}
+     */
+    // TODO this should just contain a ControlsFX Form, but for now it is hand-coded
+    public static class WizardPane extends DialogPane {
+    	
+    	/**
+    	 * Creates an instance of wizard pane.
+    	 */
+        public WizardPane() {
+        	getStyleClass().add("wizard-pane");
+        }
+
+        /**
+         * Called on entering a page. This is a good place to read values from wizard settings 
+         * and assign them to controls on the page
+         * @param wizard which page will be used on
+         */
+        public void onEnteringPage(Wizard wizard) {
+        }
+        
+        /**
+         * Called on existing the page. 
+         * This is a good place to read values from page controls and store them in wizard settings
+         * @param wizard which page was used on
+         */
+        public void onExitingPage(Wizard wizard) {
+            
+        }
+    }
+    
+    /**
+     * Represents the page flow of the wizard.<br/>
+     * Defines only methods required to move forward in the wizard logic. 
+     * Backward movement is automatically handled by wizard itself, using internal page history.   
+     */
+    public interface Flow {
+    	
+    	/** 
+    	 * Advances wizard to the next page if possible.
+    	 * @param currentPage current wizard page
+    	 * @return {@link Optional} value the next wizard page 
+    	 */
+    	Optional<WizardPane> advance(WizardPane currentPage);
+    	
+    	/**
+    	 * Check if advancing to next page is possible
+    	 * @param currentPage current wizard page
+    	 * @return true if advance is possible otherwise false
+    	 */
+    	boolean canAdvance(WizardPane currentPage);
+    }
+    
+}