--- conflicted
+++ resolved
@@ -31,6 +31,7 @@
 import java.util.ArrayList;
 import java.util.Collections;
 import java.util.List;
+import java.util.UUID;
 
 import javafx.beans.property.ObjectProperty;
 import javafx.beans.property.ObjectPropertyBase;
@@ -51,12 +52,6 @@
 import javafx.scene.control.Skin;
 import javafx.scene.input.InputEvent;
 
-<<<<<<< HEAD
-=======
-import com.sun.javafx.css.converters.EnumConverter;
-import java.util.UUID;
-
->>>>>>> 83949441
 /**
  * A plus minus slider allows the user to continously fire an event carrying a
  * value between -1 and +1 by moving a thumb from its center position to the
