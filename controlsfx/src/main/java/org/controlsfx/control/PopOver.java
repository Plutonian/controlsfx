--- conflicted
+++ resolved
@@ -1,5 +1,5 @@
 /**
- * Copyright (c) 2013 - 2015 ControlsFX
+ * Copyright (c) 2013, 2016 ControlsFX
  * All rights reserved.
  *
  * Redistribution and use in source and binary forms, with or without
@@ -26,13 +26,6 @@
  */
 package org.controlsfx.control;
 
-<<<<<<< HEAD
-import static impl.org.controlsfx.i18n.Localization.asKey;
-import static impl.org.controlsfx.i18n.Localization.localize;
-import static java.util.Objects.requireNonNull;
-import static javafx.scene.input.MouseEvent.MOUSE_CLICKED;
-=======
->>>>>>> 9625a856
 import impl.org.controlsfx.skin.PopOverSkin;
 import javafx.animation.FadeTransition;
 import javafx.beans.InvalidationListener;
@@ -55,6 +48,8 @@
 import javafx.stage.WindowEvent;
 import javafx.util.Duration;
 
+import static impl.org.controlsfx.i18n.Localization.asKey;
+import static impl.org.controlsfx.i18n.Localization.localize;
 import static java.util.Objects.requireNonNull;
 import static javafx.scene.input.MouseEvent.MOUSE_CLICKED;
 
@@ -825,12 +820,7 @@
 
     // Detached stage title
 
-<<<<<<< HEAD
-    private final StringProperty detachedTitle = new SimpleStringProperty(this,
-            "detachedTitle", localize(asKey("popOver.default.title"))); //$NON-NLS-1$ //$NON-NLS-2$
-=======
-    private final StringProperty title = new SimpleStringProperty(this, "title", "Info"); //$NON-NLS-1$ //$NON-NLS-2$
->>>>>>> 9625a856
+    private final StringProperty title = new SimpleStringProperty(this, "title", localize(asKey("popOver.default.title"))); //$NON-NLS-1$ //$NON-NLS-2$
 
     /**
      * Stores the title to display in the PopOver's header.
