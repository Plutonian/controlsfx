--- conflicted
+++ resolved
@@ -1,791 +1,770 @@
-/**
- * Copyright (c) 2014, ControlsFX
- * All rights reserved.
- *
- * Redistribution and use in source and binary forms, with or without
- * modification, are permitted provided that the following conditions are met:
- *     * Redistributions of source code must retain the above copyright
- * notice, this list of conditions and the following disclaimer.
- *     * Redistributions in binary form must reproduce the above copyright
- * notice, this list of conditions and the following disclaimer in the
- * documentation and/or other materials provided with the distribution.
- *     * Neither the name of ControlsFX, any associated website, nor the
- * names of its contributors may be used to endorse or promote products
- * derived from this software without specific prior written permission.
- *
- * THIS SOFTWARE IS PROVIDED BY THE COPYRIGHT HOLDERS AND CONTRIBUTORS "AS IS" AND
- * ANY EXPRESS OR IMPLIED WARRANTIES, INCLUDING, BUT NOT LIMITED TO, THE IMPLIED
- * WARRANTIES OF MERCHANTABILITY AND FITNESS FOR A PARTICULAR PURPOSE ARE
- * DISCLAIMED. IN NO EVENT SHALL CONTROLSFX BE LIABLE FOR ANY
- * DIRECT, INDIRECT, INCIDENTAL, SPECIAL, EXEMPLARY, OR CONSEQUENTIAL DAMAGES
- * (INCLUDING, BUT NOT LIMITED TO, PROCUREMENT OF SUBSTITUTE GOODS OR SERVICES;
- * LOSS OF USE, DATA, OR PROFITS; OR BUSINESS INTERRUPTION) HOWEVER CAUSED AND
- * ON ANY THEORY OF LIABILITY, WHETHER IN CONTRACT, STRICT LIABILITY, OR TORT
- * (INCLUDING NEGLIGENCE OR OTHERWISE) ARISING IN ANY WAY OUT OF THE USE OF THIS
- * SOFTWARE, EVEN IF ADVISED OF THE POSSIBILITY OF SUCH DAMAGE.
- */
-package impl.org.controlsfx.behavior;
-
-import impl.org.controlsfx.tools.rectangle.CoordinatePosition;
-import impl.org.controlsfx.tools.rectangle.CoordinatePositions;
-import impl.org.controlsfx.tools.rectangle.Rectangles2D;
-import impl.org.controlsfx.tools.rectangle.change.MoveChangeStrategy;
-import impl.org.controlsfx.tools.rectangle.change.NewChangeStrategy;
-import impl.org.controlsfx.tools.rectangle.change.Rectangle2DChangeStrategy;
-import impl.org.controlsfx.tools.rectangle.change.ToEastChangeStrategy;
-import impl.org.controlsfx.tools.rectangle.change.ToNorthChangeStrategy;
-import impl.org.controlsfx.tools.rectangle.change.ToNortheastChangeStrategy;
-import impl.org.controlsfx.tools.rectangle.change.ToNorthwestChangeStrategy;
-import impl.org.controlsfx.tools.rectangle.change.ToSouthChangeStrategy;
-import impl.org.controlsfx.tools.rectangle.change.ToSoutheastChangeStrategy;
-import impl.org.controlsfx.tools.rectangle.change.ToSouthwestChangeStrategy;
-import impl.org.controlsfx.tools.rectangle.change.ToWestChangeStrategy;
-
-import java.util.ArrayList;
-import java.util.Objects;
-import java.util.function.Consumer;
-
-import javafx.event.EventType;
-import javafx.geometry.Bounds;
-import javafx.geometry.Point2D;
-import javafx.geometry.Rectangle2D;
-import javafx.scene.Cursor;
-import javafx.scene.Node;
-import javafx.scene.input.MouseButton;
-import javafx.scene.input.MouseEvent;
-
-import org.controlsfx.control.SnapshotView;
-import org.controlsfx.control.SnapshotView.Boundary;
-
-import com.sun.javafx.scene.control.behavior.BehaviorBase;
-import com.sun.javafx.scene.control.behavior.KeyBinding;
-
-/**
- * The behavior for the {@link SnapshotView}. It is concerned with creating and changing selections according to mouse
- * events handed to {@link #handleMouseEvent(MouseEvent) handleMouseEvents}.
- */
-public class SnapshotViewBehavior extends BehaviorBase<SnapshotView> {
-
-    /**
-     * The percentage of the control's node's width/height used as a tolerance for determining whether the cursor is on
-     * an edge of the selection.
-     */
-    private static final double RELATIVE_EDGE_TOLERANCE = 0.015;
-
-    /* ************************************************************************
-     *                                                                         *
-     * Attributes                                                              *
-     *                                                                         *
-     **************************************************************************/
-
-    /**
-     * The current selection change; might be {@code null}.
-     */
-    private SelectionChange selectionChange;
-
-    /**
-     * A function which sets the {@link SnapshotView#selectionChangingProperty() selectionChanging} property to the
-     * given value.
-     */
-    private final Consumer<Boolean> setSelectionChanging;
-
-    /* ************************************************************************
-     *                                                                         *
-     * Constructor                                                             *
-     *                                                                         *
-     **************************************************************************/
-
-    /**
-     * Creates a new behavior for the specified {@link SnapshotView}.
-     * 
-     * @param snapshotView
-     *            the control which this behavior will control
-     * @param setSelectionChanging
-     *            a function which sets the {@link SnapshotView#selectionChangingProperty() selectionChanging} property
-     *            to the given value
-     */
-    public SnapshotViewBehavior(SnapshotView snapshotView, Consumer<Boolean> setSelectionChanging) {
-        super(snapshotView, new ArrayList<KeyBinding>());
-        this.setSelectionChanging = setSelectionChanging;
-    }
-
-    /* ************************************************************************
-     *                                                                         *
-     * Events                                                                  *
-     *                                                                         *
-     **************************************************************************/
-
-    /**
-     * Handles the specified mouse event (possibly by creating/changing/removing a selection) and returns the matching
-     * cursor.
-     * 
-     * @param mouseEvent
-     *            the handled {@link MouseEvent}; must not be {@code null}
-     * @return the cursor which will be used for this event
-     */
-    public Cursor handleMouseEvent(MouseEvent mouseEvent) {
-        Objects.requireNonNull(mouseEvent, "The argument 'mouseEvent' must not be null.");
-
-        EventType<? extends MouseEvent> eventType = mouseEvent.getEventType();
-        SelectionEvent selectionEvent = createSelectionEvent(mouseEvent);
-
-        if (eventType == MouseEvent.MOUSE_MOVED) {
-            return getCursor(selectionEvent);
-        }
-        if (eventType == MouseEvent.MOUSE_PRESSED) {
-            return handleMousePressedEvent(selectionEvent);
-        }
-        if (eventType == MouseEvent.MOUSE_DRAGGED) {
-            return handleMouseDraggedEvent(selectionEvent);
-        }
-        if (eventType == MouseEvent.MOUSE_RELEASED) {
-            return handleMouseReleasedEvent(selectionEvent);
-        }
-
-        return Cursor.DEFAULT;
-    }
-
-    // TRANSFORM MOUSE EVENT TO SELECTION EVENT
-
-    /**
-     * Creates a selection event for the specified mouse event
-     * 
-     * @param mouseEvent
-     *            the {@link MouseEvent} for which the selection event will be created
-     * @return the {@link SelectionEvent} for the specified mouse event
-     */
-    private SelectionEvent createSelectionEvent(MouseEvent mouseEvent) {
-        Point2D point = new Point2D(mouseEvent.getX(), mouseEvent.getY());
-        Rectangle2D selectionBounds = createBoundsForCurrentBoundary();
-        CoordinatePosition position = computePosition(point);
-        return new SelectionEvent(mouseEvent, point, selectionBounds, position);
-    }
-
-    /**
-     * Returns the bounds according to the current {@link SnapshotView#selectionAreaBoundaryProperty()
-     * selectionAreaBoundary}.
-     * 
-     * @return the bounds as a {@link Rectangle2D}
-     */
-    private Rectangle2D createBoundsForCurrentBoundary() {
-        Boundary boundary = getControl().getSelectionAreaBoundary();
-        switch (boundary) {
-        case CONTROL:
-            return new Rectangle2D(0, 0, getControlWidth(), getControlHeight());
-        case NODE:
-            boolean nodeExists = getNode() != null;
-            if (nodeExists) {
-                Bounds nodeBounds = getNode().getBoundsInParent();
-                return Rectangles2D.fromBounds(nodeBounds);
-            } else {
-                return Rectangle2D.EMPTY;
-            }
-        default:
-            throw new IllegalArgumentException("The boundary " + boundary + " is not fully implemented.");
-        }
-    }
-
-    /**
-     * Returns the position of the specified point relative to a possible selection.
-     * 
-     * @param point
-     *            the point (in the node's preferred coordinates) whose position will be computed
-     * 
-     * @return the {@link CoordinatePosition} the event's point has relative to the control's current selection; if the
-     *         selection is inactive this always returns {@link CoordinatePosition#OUT_OF_RECTANGLE}.
-     */
-    private CoordinatePosition computePosition(Point2D point) {
-        boolean noSelection = !getControl().hasSelection() || !getControl().isSelectionActive();
-        boolean controlHasNoSpace = getControlWidth() == 0 || getControlHeight() == 0;
-        if (noSelection || controlHasNoSpace) {
-            return CoordinatePosition.OUT_OF_RECTANGLE;
-        }
-
-        double tolerance = computeTolerance();
-        return computePosition(getSelection(), point, tolerance);
-    }
-
-    /**
-     * Computes the tolerance which is used to determine whether the cursor is on an edge.
-     * 
-     * @return the absolute tolerance
-     */
-    private double computeTolerance() {
-        double controlMeanLength = Math.sqrt(getControlWidth() * getControlHeight());
-        return RELATIVE_EDGE_TOLERANCE * controlMeanLength;
-    }
-
-    /**
-     * Returns the position of the specified point relative to the specified selection with the specified tolerance.
-     * 
-     * @param selection
-     *            the selection relative to which the point's position will be computed; as a {@link Rectangle2D}
-     * @param point
-     *            the {@link Point2D} whose position will be computed
-     * @param tolerance
-     *            the absolute tolerance used to determine whether the point is on an edge
-     * 
-     * @return the {@link CoordinatePosition} the event's point has relative to the control's current selection; if the
-     *         selection is inactive this always returns {@link CoordinatePosition#OUT_OF_RECTANGLE}.
-     */
-    private static CoordinatePosition computePosition(Rectangle2D selection, Point2D point, double tolerance) {
-        CoordinatePosition onEdge = CoordinatePositions.onEdges(selection, point, tolerance);
-        if (onEdge != null) {
-            return onEdge;
-        } else {
-            return CoordinatePositions.inRectangle(selection, point);
-        }
-    }
-
-    // HANDLE SELECTION EVENTS
-
-    /**
-     * Handles {@link MouseEvent#MOUSE_PRESSED} events by creating a new {@link #selectionChange} and beginning the
-     * change.
-     * 
-     * @param selectionEvent
-     *            the handled {@link SelectionEvent}
-     * @return the cursor which will be used while the selection changes
-     */
-    private Cursor handleMousePressedEvent(SelectionEvent selectionEvent) {
-        if (selectionEvent.isPointInSelectionBounds()) {
-            // get all necessary information to create a selection change
-            Cursor cursor = getCursor(selectionEvent);
-            Rectangle2DChangeStrategy selectionChangeStrategy = getChangeStrategy(selectionEvent);
-            boolean deactivateSelectionIfClick = willDeactivateSelectionIfClick(selectionEvent);
-
-            // create and begin the selection change
-            selectionChange = new SelectionChangeByStrategy(
-                    getControl(), setSelectionChanging, selectionChangeStrategy, cursor, deactivateSelectionIfClick);
-            selectionChange.beginSelectionChange(selectionEvent.getPoint());
-        } else {
-            // if the mouse is outside the legal bounds, the selection will not actually change
-            selectionChange = NoSelectionChange.INSTANCE;
-        }
-
-        return selectionChange.getCursor();
-    }
-    /**
-     * Handles {@link MouseEvent#MOUSE_DRAGGED} events by continuing the current {@link #selectionChange}.
-     * 
-     * @param selectionEvent
-     *            the handled {@link SelectionEvent}
-     * @return the cursor which will be used while the selection changes
-     */
-    private Cursor handleMouseDraggedEvent(SelectionEvent selectionEvent) {
-        selectionChange.continueSelectionChange(selectionEvent.getPoint());
-        return selectionChange.getCursor();
-    }
-
-    /**
-     * Handles {@link MouseEvent#MOUSE_RELEASED} events by ending the current {@link #selectionChange} and setting it to
-     * {@code null}.
-     * 
-     * @param selectionEvent
-     *            the handled {@link SelectionEvent}
-     * @return the cursor which will be used after the selection change ends
-     */
-    private Cursor handleMouseReleasedEvent(SelectionEvent selectionEvent) {
-        // end and deactivate the selection change
-        selectionChange.endSelectionChange(selectionEvent.getPoint());
-        selectionChange = null;
-
-        return getCursor(selectionEvent);
-    }
-
-    // CURSOR AND SELECTION CHANGE
-
-    /**
-     * Returns the cursor which will be used for the specified selection event.
-     * 
-     * @param selectionEvent
-     *            the {@link SelectionEvent} to check
-     * @return the {@link Cursor} which will be used for the event
-     */
-<<<<<<< HEAD
-    private Cursor getCursor(MouseEvent selectionEvent) {
-        CoordinatePosition position = getPosition(selectionEvent);
-        switch (position) {
-            case IN_RECTANGLE:     return Cursor.MOVE;
-            case OUT_OF_RECTANGLE: return Cursor.DEFAULT;
-            case NORTH_EDGE:       return Cursor.N_RESIZE;
-            case NORTHEAST_EDGE:   return Cursor.NE_RESIZE;
-            case EAST_EDGE:        return Cursor.E_RESIZE;
-            case SOUTHEAST_EDGE:   return Cursor.SE_RESIZE;
-            case SOUTH_EDGE:       return Cursor.S_RESIZE;
-            case SOUTHWEST_EDGE:   return Cursor.SW_RESIZE;
-            case WEST_EDGE:        return Cursor.W_RESIZE;
-            case NORTHWEST_EDGE:   return Cursor.NW_RESIZE;
-            default: throw new IllegalArgumentException("The position " + position + " is not fully implemented."); //$NON-NLS-1$ //$NON-NLS-2$
-=======
-    private static Cursor getCursor(SelectionEvent selectionEvent) {
-        // show the default cursor if the mouse is out of the selection bounds
-        if (!selectionEvent.isPointInSelectionBounds()) {
-            return Cursor.DEFAULT;
-        }
-
-        // otherwise pick a cursor from the relative position
-        switch (selectionEvent.getPosition()) {
-        case IN_RECTANGLE:
-            return Cursor.MOVE;
-        case OUT_OF_RECTANGLE:
-            return Cursor.DEFAULT;
-        case NORTH_EDGE:
-            return Cursor.N_RESIZE;
-        case NORTHEAST_EDGE:
-            return Cursor.NE_RESIZE;
-        case EAST_EDGE:
-            return Cursor.E_RESIZE;
-        case SOUTHEAST_EDGE:
-            return Cursor.SE_RESIZE;
-        case SOUTH_EDGE:
-            return Cursor.S_RESIZE;
-        case SOUTHWEST_EDGE:
-            return Cursor.SW_RESIZE;
-        case WEST_EDGE:
-            return Cursor.W_RESIZE;
-        case NORTHWEST_EDGE:
-            return Cursor.NW_RESIZE;
-        default:
-            throw new IllegalArgumentException("The position " + selectionEvent.getPosition()
-                    + " is not fully implemented.");
->>>>>>> 9a6df35a
-        }
-    }
-
-    /**
-     * Returns the selection change strategy based on the specified selection event, which must be a
-     * {@link MouseEvent#MOUSE_PRESSED MOUSE_PRESSED} event.
-     * 
-     * @param selectionEvent
-     *            the {@link SelectionEvent} which will be checked
-     * @return the {@link Rectangle2DChangeStrategy} which will be executed based on the selection event
-     * @throws IllegalArgumentException
-     *             if {@link SelectionEvent#getMouseEvent()} is not of type {@link MouseEvent#MOUSE_PRESSED}.
-     */
-    private Rectangle2DChangeStrategy getChangeStrategy(SelectionEvent selectionEvent) {
-        boolean mousePressed = selectionEvent.getMouseEvent().getEventType() == MouseEvent.MOUSE_PRESSED;
-        if (!mousePressed) {
-            throw new IllegalArgumentException();
-        }
-
-        Rectangle2D selectionBounds = selectionEvent.getSelectionBounds();
-
-        switch (selectionEvent.getPosition()) {
-        case IN_RECTANGLE:
-            return new MoveChangeStrategy(getSelection(), selectionBounds);
-        case OUT_OF_RECTANGLE:
-            return new NewChangeStrategy(
-                    isSelectionRatioFixed(), getSelectionRatio(), selectionBounds);
-        case NORTH_EDGE:
-            return new ToNorthChangeStrategy(
-                    getSelection(), isSelectionRatioFixed(), getSelectionRatio(), selectionBounds);
-        case NORTHEAST_EDGE:
-            return new ToNortheastChangeStrategy(
-                    getSelection(), isSelectionRatioFixed(), getSelectionRatio(), selectionBounds);
-        case EAST_EDGE:
-            return new ToEastChangeStrategy(
-                    getSelection(), isSelectionRatioFixed(), getSelectionRatio(), selectionBounds);
-        case SOUTHEAST_EDGE:
-            return new ToSoutheastChangeStrategy(
-                    getSelection(), isSelectionRatioFixed(), getSelectionRatio(), selectionBounds);
-        case SOUTH_EDGE:
-            return new ToSouthChangeStrategy(
-                    getSelection(), isSelectionRatioFixed(), getSelectionRatio(), selectionBounds);
-        case SOUTHWEST_EDGE:
-            return new ToSouthwestChangeStrategy(
-                    getSelection(), isSelectionRatioFixed(), getSelectionRatio(), selectionBounds);
-        case WEST_EDGE:
-            return new ToWestChangeStrategy(
-                    getSelection(), isSelectionRatioFixed(), getSelectionRatio(), selectionBounds);
-        case NORTHWEST_EDGE:
-            return new ToNorthwestChangeStrategy(
-                    getSelection(), isSelectionRatioFixed(), getSelectionRatio(), selectionBounds);
-        default:
-<<<<<<< HEAD
-            throw new IllegalArgumentException("The position " + position + " is not fully implemented."); //$NON-NLS-1$ //$NON-NLS-2$
-=======
-            throw new IllegalArgumentException("The position " + selectionEvent.getPosition()
-                    + " is not fully implemented.");
->>>>>>> 9a6df35a
-        }
-    }
-
-    /**
-     * Checks whether the selection will be deactivated if the mouse is clicked at the {@link SelectionEvent}.
-     * 
-     * @param selectionEvent
-     *            the selection event which will be checked
-     * @return {@code true} if the selection event is such that the selection will be deactivated if the mouse is only
-     *         clicked
-     */
-    private static boolean willDeactivateSelectionIfClick(SelectionEvent selectionEvent) {
-        boolean rightClick = selectionEvent.getMouseEvent().getButton() == MouseButton.SECONDARY;
-        boolean outOfAreaClick = selectionEvent.getPosition() == CoordinatePosition.OUT_OF_RECTANGLE;
-
-        return rightClick || outOfAreaClick;
-    }
-
-    /* ************************************************************************
-     *                                                                         *
-     * Usability Access Functions to SnapshotView Properties                   *
-     *                                                                         *
-     **************************************************************************/
-
-    /**
-     * The control's width.
-     * 
-     * @return {@link SnapshotView#getWidth()}
-     */
-    private double getControlWidth() {
-        return getControl().getWidth();
-    }
-
-    /**
-     * The control's height.
-     * 
-     * @return {@link SnapshotView#getHeight()}
-     */
-    private double getControlHeight() {
-        return getControl().getHeight();
-    }
-
-    /**
-     * The currently displayed node.
-     * 
-     * @return {@link SnapshotView#getNode()}
-     */
-    private Node getNode() {
-        return getControl().getNode();
-    }
-
-    /**
-     * The current selection.
-     * 
-     * @return {@link SnapshotView#getSelection()}
-     */
-    private Rectangle2D getSelection() {
-        return getControl().getSelection();
-    }
-    /**
-     * Indicates whether the current selection has a fixed ratio.
-     * 
-     * @return {@link SnapshotView#isSelectionRatioFixed()}
-     */
-    private boolean isSelectionRatioFixed() {
-        return getControl().isSelectionRatioFixed();
-    }
-
-    /**
-     * The current selection's fixed ratio.
-     * 
-     * @return {@link SnapshotView#getFixedSelectionRatio()}
-     */
-    private double getSelectionRatio() {
-        return getControl().getFixedSelectionRatio();
-    }
-
-    /* ************************************************************************
-     *                                                                         *
-     * Inner Classes                                                           *
-     *                                                                         *
-     **************************************************************************/
-
-    /**
-     * A selection event encapsulates a {@link MouseEvent} and adds some additional information like the coordinates
-     * relative to the node's preferred size and its position relative to a selection.
-     */
-    private static class SelectionEvent {
-
-        /**
-         * The {@link MouseEvent} for which this selection event was created.
-         */
-        private final MouseEvent mouseEvent;
-
-        /**
-         * The coordinates of the mouse event as a {@link Point2D}.
-         */
-        private final Point2D point;
-
-        /**
-         * The {@link Rectangle2D} within which any new selection must be contained.
-         */
-        private final Rectangle2D selectionBounds;
-
-        /**
-         * The {@link #point}'s position relative to a possible selection.
-         */
-        private final CoordinatePosition position;
-
-        /**
-         * Creates a new selection event with the specified arguments.
-         * 
-         * @param mouseEvent
-         *            the {@link MouseEvent} for which this selection event is created
-         * @param point
-         *            the coordinates of the mouse event as a {@link Point2D}
-         * @param selectionBounds
-         *            the {@link Rectangle2D} within which any new selection must be contained
-         * @param position
-         *            the point's position relative to a possible selection
-         */
-        public SelectionEvent(
-                MouseEvent mouseEvent, Point2D point, Rectangle2D selectionBounds, CoordinatePosition position) {
-
-            this.mouseEvent = mouseEvent;
-            this.point = point;
-            this.selectionBounds = selectionBounds;
-            this.position = position;
-        }
-
-        /**
-         * @return the mouse event for which this selection event was created
-         */
-        public MouseEvent getMouseEvent() {
-            return mouseEvent;
-        }
-
-        /**
-         * @return the coordinates of the mouse event in the nodes' preferred coordinates
-         */
-        public Point2D getPoint() {
-            return point;
-        }
-
-        /**
-         * @return the {@link Rectangle2D} within which any new selection must be contained
-         */
-        public Rectangle2D getSelectionBounds() {
-            return selectionBounds;
-        }
-
-        /**
-         * @return {@code true} if the {@link #getSelectionBounds() selectionBounds} contains the {@link #getPoint()
-         *         point}; otherwise {@code false}
-         */
-        public boolean isPointInSelectionBounds() {
-            return selectionBounds.contains(point);
-        }
-
-        /**
-         * @return the {@link #getPoint() point}'s position relative to a possible selection.
-         */
-        public CoordinatePosition getPosition() {
-            return position;
-        }
-
-    }
-
-    /**
-     * Handles the actual change of a selection when the mouse is pressed, dragged and released.
-     */
-    private static interface SelectionChange {
-
-        /**
-         * Begins the selection change at the specified point.
-         * 
-         * @param point
-         *            the starting point of the selection change
-         */
-        public abstract void beginSelectionChange(Point2D point);
-
-        /**
-         * Continues the selection change to the specified point.
-         * 
-         * @param point
-         *            the next point of this selection change
-         */
-        public abstract void continueSelectionChange(Point2D point);
-
-        /**
-         * Ends the selection change at the specified point.
-         * 
-         * @param point
-         *            the final point of this selection change
-         */
-        public abstract void endSelectionChange(Point2D point);
-
-        /**
-         * The cursor for this selection change.
-         * 
-         * @return the cursor for this selection change
-         */
-        public abstract Cursor getCursor();
-
-    }
-
-    /**
-     * Implementation of {@link SelectionChange} which does not actually change anything.
-     */
-    private static class NoSelectionChange implements SelectionChange {
-
-        /**
-         * The singleton instance.
-         */
-        public static final NoSelectionChange INSTANCE = new NoSelectionChange();
-
-        /**
-         * Private constructor for singleton.
-         */
-        private NoSelectionChange() {
-            // nothing to do
-        }
-
-        @Override
-        public void beginSelectionChange(Point2D point) {
-            // nothing to do
-        }
-
-        @Override
-        public void continueSelectionChange(Point2D point) {
-            // nothing to do
-        }
-
-        @Override
-        public void endSelectionChange(Point2D point) {
-            // nothing to do
-        }
-
-        @Override
-        public Cursor getCursor() {
-            return Cursor.DEFAULT;
-        }
-
-    }
-
-    /**
-     * Executes the changes from a {@link Rectangle2DChangeStrategy} on a {@link SnapshotView}'s
-     * {@link SnapshotView#selectionProperty() selection} property. This includes to check whether the mouse moved from
-     * the change's start to end and to possibly deactivate the selection if not.
-     */
-    private static class SelectionChangeByStrategy implements SelectionChange {
-
-        // Attributes
-
-        /**
-         * The snapshot view whose selection will be changed.
-         */
-        private final SnapshotView snapshotView;
-
-        /**
-         * A function which sets the {@link SnapshotView#selectionChangingProperty() selectionChanging} property to the
-         * given value.
-         */
-        private final Consumer<Boolean> setSelectionChanging;
-
-        /**
-         * The executed change strategy.
-         */
-        private final Rectangle2DChangeStrategy selectionChangeStrategy;
-
-        /**
-         * The cursor during the selection change.
-         */
-        private final Cursor cursor;
-
-        /**
-         * Indicates if the selection will be deactivated if the mouse is only clicked (e.g. does not move between start
-         * and end).
-         */
-        private final boolean deactivateSelectionIfClick;
-
-        /**
-         * The change's starting point. Used to check whether the mouse moved.
-         */
-        private Point2D startingPoint;
-
-        /**
-         * Set to true as soon as the mouse moved away from the starting point.
-         */
-        private boolean mouseMoved;
-
-        // Constructor
-
-        /**
-         * Creates a new selection change for the specified {@link SnapshotView} using the specified
-         * {@link Rectangle2DChangeStrategy}.
-         * 
-         * @param snapshotView
-         *            the {@link SnapshotView} whose selection will be changed
-         * @param setSelectionChanging
-         *            a function which sets the {@link SnapshotView#selectionChangingProperty() selectionChanging}
-         *            property to the given value
-         * @param selectionChangeStrategy
-         *            the {@link Rectangle2DChangeStrategy} used to change the selection
-         * @param cursor
-         *            the {@link Cursor} used during the selection change
-         * @param deactivateSelectionIfClick
-         *            indicates whether the selection will be deactivated if the change is only a click
-         */
-        public SelectionChangeByStrategy(
-                SnapshotView snapshotView, Consumer<Boolean> setSelectionChanging,
-                Rectangle2DChangeStrategy selectionChangeStrategy, Cursor cursor, boolean deactivateSelectionIfClick) {
-
-            this.snapshotView = snapshotView;
-            this.setSelectionChanging = setSelectionChanging;
-            this.selectionChangeStrategy = selectionChangeStrategy;
-            this.cursor = cursor;
-            this.deactivateSelectionIfClick = deactivateSelectionIfClick;
-        }
-
-        // Selection Change
-
-        @Override
-        public void beginSelectionChange(Point2D point) {
-            startingPoint = point;
-            setSelectionChanging.accept(true);
-
-            Rectangle2D newSelection = selectionChangeStrategy.beginChange(point);
-            snapshotView.setSelection(newSelection);
-        }
-
-        @Override
-        public void continueSelectionChange(Point2D point) {
-            updateMouseMoved(point);
-
-            Rectangle2D newSelection = selectionChangeStrategy.continueChange(point);
-            snapshotView.setSelection(newSelection);
-        }
-
-        @Override
-        public void endSelectionChange(Point2D point) {
-            updateMouseMoved(point);
-
-            Rectangle2D newSelection = selectionChangeStrategy.endChange(point);
-            snapshotView.setSelection(newSelection);
-
-            boolean deactivateSelection = deactivateSelectionIfClick && !mouseMoved;
-            if (deactivateSelection) {
-                snapshotView.setSelection(null);
-            }
-            setSelectionChanging.accept(false);
-        }
-
-        /**
-         * Updates {@link #mouseMoved} by checking whether the specified point is different from the
-         * {@link #startingPoint}.
-         * 
-         * @param point
-         *            the point which will be compared to the {@link #startingPoint}
-         */
-        private void updateMouseMoved(Point2D point) {
-            // if the mouse already moved, do nothing
-            if (mouseMoved) {
-                return;
-            }
-
-            // if the mouse did not move yet, check whether it did now
-            boolean mouseMovedNow = !startingPoint.equals(point);
-            mouseMoved = mouseMovedNow;
-        }
-
-        // Attribute Access
-
-        @Override
-        public Cursor getCursor() {
-            return cursor;
-        }
-
-    }
-
-}
+/**
+ * Copyright (c) 2014, ControlsFX
+ * All rights reserved.
+ *
+ * Redistribution and use in source and binary forms, with or without
+ * modification, are permitted provided that the following conditions are met:
+ *     * Redistributions of source code must retain the above copyright
+ * notice, this list of conditions and the following disclaimer.
+ *     * Redistributions in binary form must reproduce the above copyright
+ * notice, this list of conditions and the following disclaimer in the
+ * documentation and/or other materials provided with the distribution.
+ *     * Neither the name of ControlsFX, any associated website, nor the
+ * names of its contributors may be used to endorse or promote products
+ * derived from this software without specific prior written permission.
+ *
+ * THIS SOFTWARE IS PROVIDED BY THE COPYRIGHT HOLDERS AND CONTRIBUTORS "AS IS" AND
+ * ANY EXPRESS OR IMPLIED WARRANTIES, INCLUDING, BUT NOT LIMITED TO, THE IMPLIED
+ * WARRANTIES OF MERCHANTABILITY AND FITNESS FOR A PARTICULAR PURPOSE ARE
+ * DISCLAIMED. IN NO EVENT SHALL CONTROLSFX BE LIABLE FOR ANY
+ * DIRECT, INDIRECT, INCIDENTAL, SPECIAL, EXEMPLARY, OR CONSEQUENTIAL DAMAGES
+ * (INCLUDING, BUT NOT LIMITED TO, PROCUREMENT OF SUBSTITUTE GOODS OR SERVICES;
+ * LOSS OF USE, DATA, OR PROFITS; OR BUSINESS INTERRUPTION) HOWEVER CAUSED AND
+ * ON ANY THEORY OF LIABILITY, WHETHER IN CONTRACT, STRICT LIABILITY, OR TORT
+ * (INCLUDING NEGLIGENCE OR OTHERWISE) ARISING IN ANY WAY OUT OF THE USE OF THIS
+ * SOFTWARE, EVEN IF ADVISED OF THE POSSIBILITY OF SUCH DAMAGE.
+ */
+package impl.org.controlsfx.behavior;
+
+import impl.org.controlsfx.tools.rectangle.CoordinatePosition;
+import impl.org.controlsfx.tools.rectangle.CoordinatePositions;
+import impl.org.controlsfx.tools.rectangle.Rectangles2D;
+import impl.org.controlsfx.tools.rectangle.change.MoveChangeStrategy;
+import impl.org.controlsfx.tools.rectangle.change.NewChangeStrategy;
+import impl.org.controlsfx.tools.rectangle.change.Rectangle2DChangeStrategy;
+import impl.org.controlsfx.tools.rectangle.change.ToEastChangeStrategy;
+import impl.org.controlsfx.tools.rectangle.change.ToNorthChangeStrategy;
+import impl.org.controlsfx.tools.rectangle.change.ToNortheastChangeStrategy;
+import impl.org.controlsfx.tools.rectangle.change.ToNorthwestChangeStrategy;
+import impl.org.controlsfx.tools.rectangle.change.ToSouthChangeStrategy;
+import impl.org.controlsfx.tools.rectangle.change.ToSoutheastChangeStrategy;
+import impl.org.controlsfx.tools.rectangle.change.ToSouthwestChangeStrategy;
+import impl.org.controlsfx.tools.rectangle.change.ToWestChangeStrategy;
+
+import java.util.ArrayList;
+import java.util.Objects;
+import java.util.function.Consumer;
+
+import javafx.event.EventType;
+import javafx.geometry.Bounds;
+import javafx.geometry.Point2D;
+import javafx.geometry.Rectangle2D;
+import javafx.scene.Cursor;
+import javafx.scene.Node;
+import javafx.scene.input.MouseButton;
+import javafx.scene.input.MouseEvent;
+
+import org.controlsfx.control.SnapshotView;
+import org.controlsfx.control.SnapshotView.Boundary;
+
+import com.sun.javafx.scene.control.behavior.BehaviorBase;
+import com.sun.javafx.scene.control.behavior.KeyBinding;
+
+/**
+ * The behavior for the {@link SnapshotView}. It is concerned with creating and changing selections according to mouse
+ * events handed to {@link #handleMouseEvent(MouseEvent) handleMouseEvents}.
+ */
+public class SnapshotViewBehavior extends BehaviorBase<SnapshotView> {
+
+    /**
+     * The percentage of the control's node's width/height used as a tolerance for determining whether the cursor is on
+     * an edge of the selection.
+     */
+    private static final double RELATIVE_EDGE_TOLERANCE = 0.015;
+
+    /* ************************************************************************
+     *                                                                         *
+     * Attributes                                                              *
+     *                                                                         *
+     **************************************************************************/
+
+    /**
+     * The current selection change; might be {@code null}.
+     */
+    private SelectionChange selectionChange;
+
+    /**
+     * A function which sets the {@link SnapshotView#selectionChangingProperty() selectionChanging} property to the
+     * given value.
+     */
+    private final Consumer<Boolean> setSelectionChanging;
+
+    /* ************************************************************************
+     *                                                                         *
+     * Constructor                                                             *
+     *                                                                         *
+     **************************************************************************/
+
+    /**
+     * Creates a new behavior for the specified {@link SnapshotView}.
+     * 
+     * @param snapshotView
+     *            the control which this behavior will control
+     * @param setSelectionChanging
+     *            a function which sets the {@link SnapshotView#selectionChangingProperty() selectionChanging} property
+     *            to the given value
+     */
+    public SnapshotViewBehavior(SnapshotView snapshotView, Consumer<Boolean> setSelectionChanging) {
+        super(snapshotView, new ArrayList<KeyBinding>());
+        this.setSelectionChanging = setSelectionChanging;
+    }
+
+    /* ************************************************************************
+     *                                                                         *
+     * Events                                                                  *
+     *                                                                         *
+     **************************************************************************/
+
+    /**
+     * Handles the specified mouse event (possibly by creating/changing/removing a selection) and returns the matching
+     * cursor.
+     * 
+     * @param mouseEvent
+     *            the handled {@link MouseEvent}; must not be {@code null}
+     * @return the cursor which will be used for this event
+     */
+    public Cursor handleMouseEvent(MouseEvent mouseEvent) {
+        Objects.requireNonNull(mouseEvent, "The argument 'mouseEvent' must not be null."); //$NON-NLS-1$
+
+        EventType<? extends MouseEvent> eventType = mouseEvent.getEventType();
+        SelectionEvent selectionEvent = createSelectionEvent(mouseEvent);
+
+        if (eventType == MouseEvent.MOUSE_MOVED) {
+            return getCursor(selectionEvent);
+        }
+        if (eventType == MouseEvent.MOUSE_PRESSED) {
+            return handleMousePressedEvent(selectionEvent);
+        }
+        if (eventType == MouseEvent.MOUSE_DRAGGED) {
+            return handleMouseDraggedEvent(selectionEvent);
+        }
+        if (eventType == MouseEvent.MOUSE_RELEASED) {
+            return handleMouseReleasedEvent(selectionEvent);
+        }
+
+        return Cursor.DEFAULT;
+    }
+
+    // TRANSFORM MOUSE EVENT TO SELECTION EVENT
+
+    /**
+     * Creates a selection event for the specified mouse event
+     * 
+     * @param mouseEvent
+     *            the {@link MouseEvent} for which the selection event will be created
+     * @return the {@link SelectionEvent} for the specified mouse event
+     */
+    private SelectionEvent createSelectionEvent(MouseEvent mouseEvent) {
+        Point2D point = new Point2D(mouseEvent.getX(), mouseEvent.getY());
+        Rectangle2D selectionBounds = createBoundsForCurrentBoundary();
+        CoordinatePosition position = computePosition(point);
+        return new SelectionEvent(mouseEvent, point, selectionBounds, position);
+    }
+
+    /**
+     * Returns the bounds according to the current {@link SnapshotView#selectionAreaBoundaryProperty()
+     * selectionAreaBoundary}.
+     * 
+     * @return the bounds as a {@link Rectangle2D}
+     */
+    private Rectangle2D createBoundsForCurrentBoundary() {
+        Boundary boundary = getControl().getSelectionAreaBoundary();
+        switch (boundary) {
+        case CONTROL:
+            return new Rectangle2D(0, 0, getControlWidth(), getControlHeight());
+        case NODE:
+            boolean nodeExists = getNode() != null;
+            if (nodeExists) {
+                Bounds nodeBounds = getNode().getBoundsInParent();
+                return Rectangles2D.fromBounds(nodeBounds);
+            } else {
+                return Rectangle2D.EMPTY;
+            }
+        default:
+            throw new IllegalArgumentException("The boundary " + boundary + " is not fully implemented."); //$NON-NLS-1$ //$NON-NLS-2$
+        }
+    }
+
+    /**
+     * Returns the position of the specified point relative to a possible selection.
+     * 
+     * @param point
+     *            the point (in the node's preferred coordinates) whose position will be computed
+     * 
+     * @return the {@link CoordinatePosition} the event's point has relative to the control's current selection; if the
+     *         selection is inactive this always returns {@link CoordinatePosition#OUT_OF_RECTANGLE}.
+     */
+    private CoordinatePosition computePosition(Point2D point) {
+        boolean noSelection = !getControl().hasSelection() || !getControl().isSelectionActive();
+        boolean controlHasNoSpace = getControlWidth() == 0 || getControlHeight() == 0;
+        if (noSelection || controlHasNoSpace) {
+            return CoordinatePosition.OUT_OF_RECTANGLE;
+        }
+
+        double tolerance = computeTolerance();
+        return computePosition(getSelection(), point, tolerance);
+    }
+
+    /**
+     * Computes the tolerance which is used to determine whether the cursor is on an edge.
+     * 
+     * @return the absolute tolerance
+     */
+    private double computeTolerance() {
+        double controlMeanLength = Math.sqrt(getControlWidth() * getControlHeight());
+        return RELATIVE_EDGE_TOLERANCE * controlMeanLength;
+    }
+
+    /**
+     * Returns the position of the specified point relative to the specified selection with the specified tolerance.
+     * 
+     * @param selection
+     *            the selection relative to which the point's position will be computed; as a {@link Rectangle2D}
+     * @param point
+     *            the {@link Point2D} whose position will be computed
+     * @param tolerance
+     *            the absolute tolerance used to determine whether the point is on an edge
+     * 
+     * @return the {@link CoordinatePosition} the event's point has relative to the control's current selection; if the
+     *         selection is inactive this always returns {@link CoordinatePosition#OUT_OF_RECTANGLE}.
+     */
+    private static CoordinatePosition computePosition(Rectangle2D selection, Point2D point, double tolerance) {
+        CoordinatePosition onEdge = CoordinatePositions.onEdges(selection, point, tolerance);
+        if (onEdge != null) {
+            return onEdge;
+        } else {
+            return CoordinatePositions.inRectangle(selection, point);
+        }
+    }
+
+    // HANDLE SELECTION EVENTS
+
+    /**
+     * Handles {@link MouseEvent#MOUSE_PRESSED} events by creating a new {@link #selectionChange} and beginning the
+     * change.
+     * 
+     * @param selectionEvent
+     *            the handled {@link SelectionEvent}
+     * @return the cursor which will be used while the selection changes
+     */
+    private Cursor handleMousePressedEvent(SelectionEvent selectionEvent) {
+        if (selectionEvent.isPointInSelectionBounds()) {
+            // get all necessary information to create a selection change
+            Cursor cursor = getCursor(selectionEvent);
+            Rectangle2DChangeStrategy selectionChangeStrategy = getChangeStrategy(selectionEvent);
+            boolean deactivateSelectionIfClick = willDeactivateSelectionIfClick(selectionEvent);
+
+            // create and begin the selection change
+            selectionChange = new SelectionChangeByStrategy(
+                    getControl(), setSelectionChanging, selectionChangeStrategy, cursor, deactivateSelectionIfClick);
+            selectionChange.beginSelectionChange(selectionEvent.getPoint());
+        } else {
+            // if the mouse is outside the legal bounds, the selection will not actually change
+            selectionChange = NoSelectionChange.INSTANCE;
+        }
+
+        return selectionChange.getCursor();
+    }
+    /**
+     * Handles {@link MouseEvent#MOUSE_DRAGGED} events by continuing the current {@link #selectionChange}.
+     * 
+     * @param selectionEvent
+     *            the handled {@link SelectionEvent}
+     * @return the cursor which will be used while the selection changes
+     */
+    private Cursor handleMouseDraggedEvent(SelectionEvent selectionEvent) {
+        selectionChange.continueSelectionChange(selectionEvent.getPoint());
+        return selectionChange.getCursor();
+    }
+
+    /**
+     * Handles {@link MouseEvent#MOUSE_RELEASED} events by ending the current {@link #selectionChange} and setting it to
+     * {@code null}.
+     * 
+     * @param selectionEvent
+     *            the handled {@link SelectionEvent}
+     * @return the cursor which will be used after the selection change ends
+     */
+    private Cursor handleMouseReleasedEvent(SelectionEvent selectionEvent) {
+        // end and deactivate the selection change
+        selectionChange.endSelectionChange(selectionEvent.getPoint());
+        selectionChange = null;
+
+        return getCursor(selectionEvent);
+    }
+
+    // CURSOR AND SELECTION CHANGE
+
+    /**
+     * Returns the cursor which will be used for the specified selection event.
+     * 
+     * @param selectionEvent
+     *            the {@link SelectionEvent} to check
+     * @return the {@link Cursor} which will be used for the event
+     */
+    private static Cursor getCursor(SelectionEvent selectionEvent) {
+        // show the default cursor if the mouse is out of the selection bounds
+        if (!selectionEvent.isPointInSelectionBounds()) {
+            return Cursor.DEFAULT;
+        }
+
+        // otherwise pick a cursor from the relative position
+        switch (selectionEvent.getPosition()) {
+        case IN_RECTANGLE:
+            return Cursor.MOVE;
+        case OUT_OF_RECTANGLE:
+            return Cursor.DEFAULT;
+        case NORTH_EDGE:
+            return Cursor.N_RESIZE;
+        case NORTHEAST_EDGE:
+            return Cursor.NE_RESIZE;
+        case EAST_EDGE:
+            return Cursor.E_RESIZE;
+        case SOUTHEAST_EDGE:
+            return Cursor.SE_RESIZE;
+        case SOUTH_EDGE:
+            return Cursor.S_RESIZE;
+        case SOUTHWEST_EDGE:
+            return Cursor.SW_RESIZE;
+        case WEST_EDGE:
+            return Cursor.W_RESIZE;
+        case NORTHWEST_EDGE:
+            return Cursor.NW_RESIZE;
+        default:
+            throw new IllegalArgumentException("The position " + selectionEvent.getPosition() //$NON-NLS-1$
+                    + " is not fully implemented."); //$NON-NLS-1$
+        }
+    }
+
+    /**
+     * Returns the selection change strategy based on the specified selection event, which must be a
+     * {@link MouseEvent#MOUSE_PRESSED MOUSE_PRESSED} event.
+     * 
+     * @param selectionEvent
+     *            the {@link SelectionEvent} which will be checked
+     * @return the {@link Rectangle2DChangeStrategy} which will be executed based on the selection event
+     * @throws IllegalArgumentException
+     *             if {@link SelectionEvent#getMouseEvent()} is not of type {@link MouseEvent#MOUSE_PRESSED}.
+     */
+    private Rectangle2DChangeStrategy getChangeStrategy(SelectionEvent selectionEvent) {
+        boolean mousePressed = selectionEvent.getMouseEvent().getEventType() == MouseEvent.MOUSE_PRESSED;
+        if (!mousePressed) {
+            throw new IllegalArgumentException();
+        }
+
+        Rectangle2D selectionBounds = selectionEvent.getSelectionBounds();
+
+        switch (selectionEvent.getPosition()) {
+        case IN_RECTANGLE:
+            return new MoveChangeStrategy(getSelection(), selectionBounds);
+        case OUT_OF_RECTANGLE:
+            return new NewChangeStrategy(
+                    isSelectionRatioFixed(), getSelectionRatio(), selectionBounds);
+        case NORTH_EDGE:
+            return new ToNorthChangeStrategy(
+                    getSelection(), isSelectionRatioFixed(), getSelectionRatio(), selectionBounds);
+        case NORTHEAST_EDGE:
+            return new ToNortheastChangeStrategy(
+                    getSelection(), isSelectionRatioFixed(), getSelectionRatio(), selectionBounds);
+        case EAST_EDGE:
+            return new ToEastChangeStrategy(
+                    getSelection(), isSelectionRatioFixed(), getSelectionRatio(), selectionBounds);
+        case SOUTHEAST_EDGE:
+            return new ToSoutheastChangeStrategy(
+                    getSelection(), isSelectionRatioFixed(), getSelectionRatio(), selectionBounds);
+        case SOUTH_EDGE:
+            return new ToSouthChangeStrategy(
+                    getSelection(), isSelectionRatioFixed(), getSelectionRatio(), selectionBounds);
+        case SOUTHWEST_EDGE:
+            return new ToSouthwestChangeStrategy(
+                    getSelection(), isSelectionRatioFixed(), getSelectionRatio(), selectionBounds);
+        case WEST_EDGE:
+            return new ToWestChangeStrategy(
+                    getSelection(), isSelectionRatioFixed(), getSelectionRatio(), selectionBounds);
+        case NORTHWEST_EDGE:
+            return new ToNorthwestChangeStrategy(
+                    getSelection(), isSelectionRatioFixed(), getSelectionRatio(), selectionBounds);
+        default:
+            throw new IllegalArgumentException("The position " + selectionEvent.getPosition() //$NON-NLS-1$
+                    + " is not fully implemented."); //$NON-NLS-1$
+        }
+    }
+
+    /**
+     * Checks whether the selection will be deactivated if the mouse is clicked at the {@link SelectionEvent}.
+     * 
+     * @param selectionEvent
+     *            the selection event which will be checked
+     * @return {@code true} if the selection event is such that the selection will be deactivated if the mouse is only
+     *         clicked
+     */
+    private static boolean willDeactivateSelectionIfClick(SelectionEvent selectionEvent) {
+        boolean rightClick = selectionEvent.getMouseEvent().getButton() == MouseButton.SECONDARY;
+        boolean outOfAreaClick = selectionEvent.getPosition() == CoordinatePosition.OUT_OF_RECTANGLE;
+
+        return rightClick || outOfAreaClick;
+    }
+
+    /* ************************************************************************
+     *                                                                         *
+     * Usability Access Functions to SnapshotView Properties                   *
+     *                                                                         *
+     **************************************************************************/
+
+    /**
+     * The control's width.
+     * 
+     * @return {@link SnapshotView#getWidth()}
+     */
+    private double getControlWidth() {
+        return getControl().getWidth();
+    }
+
+    /**
+     * The control's height.
+     * 
+     * @return {@link SnapshotView#getHeight()}
+     */
+    private double getControlHeight() {
+        return getControl().getHeight();
+    }
+
+    /**
+     * The currently displayed node.
+     * 
+     * @return {@link SnapshotView#getNode()}
+     */
+    private Node getNode() {
+        return getControl().getNode();
+    }
+
+    /**
+     * The current selection.
+     * 
+     * @return {@link SnapshotView#getSelection()}
+     */
+    private Rectangle2D getSelection() {
+        return getControl().getSelection();
+    }
+    /**
+     * Indicates whether the current selection has a fixed ratio.
+     * 
+     * @return {@link SnapshotView#isSelectionRatioFixed()}
+     */
+    private boolean isSelectionRatioFixed() {
+        return getControl().isSelectionRatioFixed();
+    }
+
+    /**
+     * The current selection's fixed ratio.
+     * 
+     * @return {@link SnapshotView#getFixedSelectionRatio()}
+     */
+    private double getSelectionRatio() {
+        return getControl().getFixedSelectionRatio();
+    }
+
+    /* ************************************************************************
+     *                                                                         *
+     * Inner Classes                                                           *
+     *                                                                         *
+     **************************************************************************/
+
+    /**
+     * A selection event encapsulates a {@link MouseEvent} and adds some additional information like the coordinates
+     * relative to the node's preferred size and its position relative to a selection.
+     */
+    private static class SelectionEvent {
+
+        /**
+         * The {@link MouseEvent} for which this selection event was created.
+         */
+        private final MouseEvent mouseEvent;
+
+        /**
+         * The coordinates of the mouse event as a {@link Point2D}.
+         */
+        private final Point2D point;
+
+        /**
+         * The {@link Rectangle2D} within which any new selection must be contained.
+         */
+        private final Rectangle2D selectionBounds;
+
+        /**
+         * The {@link #point}'s position relative to a possible selection.
+         */
+        private final CoordinatePosition position;
+
+        /**
+         * Creates a new selection event with the specified arguments.
+         * 
+         * @param mouseEvent
+         *            the {@link MouseEvent} for which this selection event is created
+         * @param point
+         *            the coordinates of the mouse event as a {@link Point2D}
+         * @param selectionBounds
+         *            the {@link Rectangle2D} within which any new selection must be contained
+         * @param position
+         *            the point's position relative to a possible selection
+         */
+        public SelectionEvent(
+                MouseEvent mouseEvent, Point2D point, Rectangle2D selectionBounds, CoordinatePosition position) {
+
+            this.mouseEvent = mouseEvent;
+            this.point = point;
+            this.selectionBounds = selectionBounds;
+            this.position = position;
+        }
+
+        /**
+         * @return the mouse event for which this selection event was created
+         */
+        public MouseEvent getMouseEvent() {
+            return mouseEvent;
+        }
+
+        /**
+         * @return the coordinates of the mouse event in the nodes' preferred coordinates
+         */
+        public Point2D getPoint() {
+            return point;
+        }
+
+        /**
+         * @return the {@link Rectangle2D} within which any new selection must be contained
+         */
+        public Rectangle2D getSelectionBounds() {
+            return selectionBounds;
+        }
+
+        /**
+         * @return {@code true} if the {@link #getSelectionBounds() selectionBounds} contains the {@link #getPoint()
+         *         point}; otherwise {@code false}
+         */
+        public boolean isPointInSelectionBounds() {
+            return selectionBounds.contains(point);
+        }
+
+        /**
+         * @return the {@link #getPoint() point}'s position relative to a possible selection.
+         */
+        public CoordinatePosition getPosition() {
+            return position;
+        }
+
+    }
+
+    /**
+     * Handles the actual change of a selection when the mouse is pressed, dragged and released.
+     */
+    private static interface SelectionChange {
+
+        /**
+         * Begins the selection change at the specified point.
+         * 
+         * @param point
+         *            the starting point of the selection change
+         */
+        public abstract void beginSelectionChange(Point2D point);
+
+        /**
+         * Continues the selection change to the specified point.
+         * 
+         * @param point
+         *            the next point of this selection change
+         */
+        public abstract void continueSelectionChange(Point2D point);
+
+        /**
+         * Ends the selection change at the specified point.
+         * 
+         * @param point
+         *            the final point of this selection change
+         */
+        public abstract void endSelectionChange(Point2D point);
+
+        /**
+         * The cursor for this selection change.
+         * 
+         * @return the cursor for this selection change
+         */
+        public abstract Cursor getCursor();
+
+    }
+
+    /**
+     * Implementation of {@link SelectionChange} which does not actually change anything.
+     */
+    private static class NoSelectionChange implements SelectionChange {
+
+        /**
+         * The singleton instance.
+         */
+        public static final NoSelectionChange INSTANCE = new NoSelectionChange();
+
+        /**
+         * Private constructor for singleton.
+         */
+        private NoSelectionChange() {
+            // nothing to do
+        }
+
+        @Override
+        public void beginSelectionChange(Point2D point) {
+            // nothing to do
+        }
+
+        @Override
+        public void continueSelectionChange(Point2D point) {
+            // nothing to do
+        }
+
+        @Override
+        public void endSelectionChange(Point2D point) {
+            // nothing to do
+        }
+
+        @Override
+        public Cursor getCursor() {
+            return Cursor.DEFAULT;
+        }
+
+    }
+
+    /**
+     * Executes the changes from a {@link Rectangle2DChangeStrategy} on a {@link SnapshotView}'s
+     * {@link SnapshotView#selectionProperty() selection} property. This includes to check whether the mouse moved from
+     * the change's start to end and to possibly deactivate the selection if not.
+     */
+    private static class SelectionChangeByStrategy implements SelectionChange {
+
+        // Attributes
+
+        /**
+         * The snapshot view whose selection will be changed.
+         */
+        private final SnapshotView snapshotView;
+
+        /**
+         * A function which sets the {@link SnapshotView#selectionChangingProperty() selectionChanging} property to the
+         * given value.
+         */
+        private final Consumer<Boolean> setSelectionChanging;
+
+        /**
+         * The executed change strategy.
+         */
+        private final Rectangle2DChangeStrategy selectionChangeStrategy;
+
+        /**
+         * The cursor during the selection change.
+         */
+        private final Cursor cursor;
+
+        /**
+         * Indicates if the selection will be deactivated if the mouse is only clicked (e.g. does not move between start
+         * and end).
+         */
+        private final boolean deactivateSelectionIfClick;
+
+        /**
+         * The change's starting point. Used to check whether the mouse moved.
+         */
+        private Point2D startingPoint;
+
+        /**
+         * Set to true as soon as the mouse moved away from the starting point.
+         */
+        private boolean mouseMoved;
+
+        // Constructor
+
+        /**
+         * Creates a new selection change for the specified {@link SnapshotView} using the specified
+         * {@link Rectangle2DChangeStrategy}.
+         * 
+         * @param snapshotView
+         *            the {@link SnapshotView} whose selection will be changed
+         * @param setSelectionChanging
+         *            a function which sets the {@link SnapshotView#selectionChangingProperty() selectionChanging}
+         *            property to the given value
+         * @param selectionChangeStrategy
+         *            the {@link Rectangle2DChangeStrategy} used to change the selection
+         * @param cursor
+         *            the {@link Cursor} used during the selection change
+         * @param deactivateSelectionIfClick
+         *            indicates whether the selection will be deactivated if the change is only a click
+         */
+        public SelectionChangeByStrategy(
+                SnapshotView snapshotView, Consumer<Boolean> setSelectionChanging,
+                Rectangle2DChangeStrategy selectionChangeStrategy, Cursor cursor, boolean deactivateSelectionIfClick) {
+
+            this.snapshotView = snapshotView;
+            this.setSelectionChanging = setSelectionChanging;
+            this.selectionChangeStrategy = selectionChangeStrategy;
+            this.cursor = cursor;
+            this.deactivateSelectionIfClick = deactivateSelectionIfClick;
+        }
+
+        // Selection Change
+
+        @Override
+        public void beginSelectionChange(Point2D point) {
+            startingPoint = point;
+            setSelectionChanging.accept(true);
+
+            Rectangle2D newSelection = selectionChangeStrategy.beginChange(point);
+            snapshotView.setSelection(newSelection);
+        }
+
+        @Override
+        public void continueSelectionChange(Point2D point) {
+            updateMouseMoved(point);
+
+            Rectangle2D newSelection = selectionChangeStrategy.continueChange(point);
+            snapshotView.setSelection(newSelection);
+        }
+
+        @Override
+        public void endSelectionChange(Point2D point) {
+            updateMouseMoved(point);
+
+            Rectangle2D newSelection = selectionChangeStrategy.endChange(point);
+            snapshotView.setSelection(newSelection);
+
+            boolean deactivateSelection = deactivateSelectionIfClick && !mouseMoved;
+            if (deactivateSelection) {
+                snapshotView.setSelection(null);
+            }
+            setSelectionChanging.accept(false);
+        }
+
+        /**
+         * Updates {@link #mouseMoved} by checking whether the specified point is different from the
+         * {@link #startingPoint}.
+         * 
+         * @param point
+         *            the point which will be compared to the {@link #startingPoint}
+         */
+        private void updateMouseMoved(Point2D point) {
+            // if the mouse already moved, do nothing
+            if (mouseMoved) {
+                return;
+            }
+
+            // if the mouse did not move yet, check whether it did now
+            boolean mouseMovedNow = !startingPoint.equals(point);
+            mouseMoved = mouseMovedNow;
+        }
+
+        // Attribute Access
+
+        @Override
+        public Cursor getCursor() {
+            return cursor;
+        }
+
+    }
+
+}