--- conflicted
+++ resolved
@@ -1,32 +1,24 @@
-syntax: glob
-
-# Gradle
-.gradle/
-build/
-
-# IntelliJ IDEA
-.idea/
-bin/
-*.iml
-
-# Netbeans
-.nb-gradle/*
-.nb-gradle-properties
-
-# Eclipse
-.settings/*
-<<<<<<< HEAD
-
-# MacOS
-.DS_Store
-
-# Miscellenous
-classes/
-
-=======
-build/*
-lib/*
-controlsfx/classes/*
-gradle.properties
-
->>>>>>> 6f4aebd3
+syntax: glob
+
+# Gradle
+.gradle/
+build/
+gradle.properties
+
+# IntelliJ IDEA
+.idea/
+bin/
+*.iml
+
+# Netbeans
+.nb-gradle/*
+.nb-gradle-properties
+
+# Eclipse
+.settings/*
+
+# MacOS
+.DS_Store
+
+# Miscellenous
+classes/